--- conflicted
+++ resolved
@@ -17,11 +17,11 @@
 		dbConn   db.Conn
 		listener *pq.Listener
 
-		database           db.DB
+		database           *db.SQLDB
+		teamDB             db.TeamDB
 		savedPipeline      db.SavedPipeline
 		savedOtherPipeline db.SavedPipeline
 		pipelineDB         db.PipelineDB
-		teamDB             db.TeamDB
 	)
 
 	BeforeEach(func() {
@@ -119,64 +119,14 @@
 		return savedBuild.ID()
 	}
 
-<<<<<<< HEAD
-	It("can find orphan containers with infinit ttl", func() {
-		savedBuild, err := pipelineDB.CreateJobBuild("some-job")
-		Expect(err).NotTo(HaveOccurred())
-
-		containerInfo0 := db.Container{
-			ContainerIdentifier: db.ContainerIdentifier{
-				BuildID: savedBuild.ID() + 1,
-				PlanID:  "some-plan-id",
-				Stage:   db.ContainerStageRun,
-			},
-			ContainerMetadata: db.ContainerMetadata{
-				Handle:     "handle-0",
-				PipelineID: savedPipeline.ID,
-				Type:       db.ContainerTypeTask,
-			},
-		}
-
-		containerInfo1 := db.Container{
-			ContainerIdentifier: db.ContainerIdentifier{
-				BuildID: savedBuild.ID() + 1,
-				PlanID:  "some-plan-id",
-				Stage:   db.ContainerStageRun,
-			},
-			ContainerMetadata: db.ContainerMetadata{
-				Handle:     "handle-1",
-				PipelineID: savedPipeline.ID,
-				Type:       db.ContainerTypeTask,
-			},
-		}
-
-		containerInfo2 := db.Container{
-			ContainerIdentifier: db.ContainerIdentifier{
-				BuildID: savedBuild.ID(),
-				PlanID:  "some-plan-id",
-				Stage:   db.ContainerStageRun,
-			},
-			ContainerMetadata: db.ContainerMetadata{
-				Handle:     "handle-2",
-				PipelineID: savedPipeline.ID,
-				Type:       db.ContainerTypeTask,
-			},
-		}
-
-		_, err = database.CreateContainer(containerInfo0, 0, 0, []string{})
-		Expect(err).NotTo(HaveOccurred())
-
-		_, err = database.CreateContainer(containerInfo1, 5*time.Minute, 0, []string{})
-=======
 	It("can find non-one-off containers from unsuccessful builds", func() {
 		savedBuild0, err := pipelineDB.CreateJobBuild("some-job")
->>>>>>> 349fd9dd
 		Expect(err).NotTo(HaveOccurred())
 
 		savedBuild1, err := pipelineDB.CreateJobBuild("some-other-job")
 		Expect(err).NotTo(HaveOccurred())
 
-		savedBuild2, err := database.CreateOneOffBuild()
+		savedBuild2, err := teamDB.CreateOneOffBuild()
 		Expect(err).NotTo(HaveOccurred())
 
 		savedBuild3, err := pipelineDB.CreateJobBuild("some-random-job")
@@ -189,15 +139,11 @@
 		Expect(err).NotTo(HaveOccurred())
 		err = savedBuild1.Finish(db.StatusFailed)
 		Expect(err).NotTo(HaveOccurred())
-<<<<<<< HEAD
-		err = savedBuild2.Finish(db.StatusSucceeded)
-=======
-		err = database.FinishBuild(savedBuild2.ID, savedPipeline.ID, db.StatusFailed)
-		Expect(err).NotTo(HaveOccurred())
-		err = database.FinishBuild(savedBuild3.ID, savedPipeline.ID, db.StatusSucceeded)
-		Expect(err).NotTo(HaveOccurred())
-		err = database.FinishBuild(savedBuild4.ID, savedPipeline.ID, db.StatusAborted)
->>>>>>> 349fd9dd
+		err = savedBuild2.Finish(db.StatusFailed)
+		Expect(err).NotTo(HaveOccurred())
+		err = savedBuild3.Finish(db.StatusSucceeded)
+		Expect(err).NotTo(HaveOccurred())
+		err = savedBuild4.Finish(db.StatusAborted)
 		Expect(err).NotTo(HaveOccurred())
 
 		containerInfo0 := db.Container{
@@ -235,98 +181,35 @@
 				Stage:   db.ContainerStageRun,
 			},
 			ContainerMetadata: db.ContainerMetadata{
-<<<<<<< HEAD
-				Handle:     "handle-2",
-				PipelineID: savedPipeline.ID,
-				JobName:    savedBuild2.JobName(),
-				Type:       db.ContainerTypeTask,
-			},
-		}
-
-		_, err = database.CreateContainer(containerInfo0, 5*time.Minute, 0, []string{})
-		Expect(err).NotTo(HaveOccurred())
-
-		_, err = database.CreateContainer(containerInfo1, 0, 0, []string{})
-		Expect(err).NotTo(HaveOccurred())
-
-		_, err = database.CreateContainer(containerInfo2, 0, 0, []string{})
-		Expect(err).NotTo(HaveOccurred())
-
-		savedContainers, err := database.FindContainersFromUnsuccessfulBuildsWithInfiniteTTL()
-		Expect(err).NotTo(HaveOccurred())
-
-		Expect(savedContainers).To(HaveLen(1))
-		Expect(savedContainers[0].Handle).To(Equal("handle-1"))
-	})
-
-	It("can find containers from successful builds with infinit ttl", func() {
-		savedBuild0, err := pipelineDB.CreateJobBuild("some-job")
-		Expect(err).NotTo(HaveOccurred())
-
-		savedBuild1, err := pipelineDB.CreateJobBuild("some-other-job")
-		Expect(err).NotTo(HaveOccurred())
-
-		savedBuild2, err := pipelineDB.CreateJobBuild("some-other-job")
-		Expect(err).NotTo(HaveOccurred())
-
-		containerInfo0 := db.Container{
-			ContainerIdentifier: db.ContainerIdentifier{
-				BuildID: savedBuild0.ID(),
+				Handle: "handle-2",
+				Type:   db.ContainerTypeTask,
+			},
+		}
+
+		containerInfo3 := db.Container{
+			ContainerIdentifier: db.ContainerIdentifier{
+				BuildID: savedBuild3.ID(),
 				PlanID:  "some-plan-id",
 				Stage:   db.ContainerStageRun,
 			},
 			ContainerMetadata: db.ContainerMetadata{
-				Handle:     "handle-0",
+				Handle:     "handle-3",
 				PipelineID: savedPipeline.ID,
-				JobName:    savedBuild0.JobName(),
+				JobName:    savedBuild3.JobName(),
 				Type:       db.ContainerTypeTask,
-=======
-				Handle: "handle-2",
-				Type:   db.ContainerTypeTask,
->>>>>>> 349fd9dd
-			},
-		}
-
-		containerInfo3 := db.Container{
-			ContainerIdentifier: db.ContainerIdentifier{
-<<<<<<< HEAD
-				BuildID: savedBuild1.ID(),
-=======
-				BuildID: savedBuild3.ID,
->>>>>>> 349fd9dd
+			},
+		}
+
+		containerInfo4 := db.Container{
+			ContainerIdentifier: db.ContainerIdentifier{
+				BuildID: savedBuild4.ID(),
 				PlanID:  "some-plan-id",
 				Stage:   db.ContainerStageRun,
 			},
 			ContainerMetadata: db.ContainerMetadata{
-				Handle:     "handle-3",
-				PipelineID: savedPipeline.ID,
-<<<<<<< HEAD
-				JobName:    savedBuild1.JobName(),
-=======
-				JobName:    savedBuild3.JobName,
->>>>>>> 349fd9dd
-				Type:       db.ContainerTypeTask,
-			},
-		}
-
-		containerInfo4 := db.Container{
-			ContainerIdentifier: db.ContainerIdentifier{
-<<<<<<< HEAD
-				BuildID: savedBuild2.ID(),
-=======
-				BuildID: savedBuild4.ID,
->>>>>>> 349fd9dd
-				PlanID:  "some-plan-id",
-				Stage:   db.ContainerStageRun,
-			},
-			ContainerMetadata: db.ContainerMetadata{
 				Handle:     "handle-4",
 				PipelineID: savedPipeline.ID,
-<<<<<<< HEAD
-				JobName:    savedBuild2.JobName(),
-=======
-				JobName:    savedBuild4.JobName,
->>>>>>> 349fd9dd
+				JobName:    savedBuild4.JobName(),
 				Type:       db.ContainerTypeTask,
 			},
 		}
@@ -340,18 +223,10 @@
 		_, err = database.CreateContainer(containerInfo2, 0, 0, []string{})
 		Expect(err).NotTo(HaveOccurred())
 
-<<<<<<< HEAD
-		err = savedBuild0.Finish(db.StatusSucceeded)
-		Expect(err).NotTo(HaveOccurred())
-		err = savedBuild1.Finish(db.StatusFailed)
-		Expect(err).NotTo(HaveOccurred())
-		err = savedBuild2.Finish(db.StatusSucceeded)
-=======
 		_, err = database.CreateContainer(containerInfo3, 0, 0, []string{})
 		Expect(err).NotTo(HaveOccurred())
 
 		_, err = database.CreateContainer(containerInfo4, 0, 0, []string{})
->>>>>>> 349fd9dd
 		Expect(err).NotTo(HaveOccurred())
 
 		savedContainers, err := database.FindJobContainersFromUnsuccessfulBuilds()
@@ -1454,18 +1329,18 @@
 		}),
 
 		Entry("returns containers where the build name matches", func() findContainersByDescriptorsExample {
-			savedBuild1DB, err := pipelineDB.CreateJobBuild("some-job")
+			savedBuild1, err := pipelineDB.CreateJobBuild("some-job")
 			Expect(err).NotTo(HaveOccurred())
-			savedBuild2DB, err := pipelineDB.CreateJobBuild("some-job")
+			savedBuild2, err := pipelineDB.CreateJobBuild("some-job")
 			Expect(err).NotTo(HaveOccurred())
-			savedBuild3DB, err := pipelineDB.CreateJobBuild("some-other-job")
+			savedBuild3, err := pipelineDB.CreateJobBuild("some-other-job")
 			Expect(err).NotTo(HaveOccurred())
 			return findContainersByDescriptorsExample{
 				containersToCreate: []db.Container{
 					{
 						ContainerIdentifier: db.ContainerIdentifier{
 							Stage:   db.ContainerStageRun,
-							BuildID: savedBuild1DB.ID(),
+							BuildID: savedBuild1.ID(),
 							PlanID:  "plan-id",
 						},
 						ContainerMetadata: db.ContainerMetadata{
@@ -1479,7 +1354,7 @@
 					{
 						ContainerIdentifier: db.ContainerIdentifier{
 							Stage:   db.ContainerStageRun,
-							BuildID: savedBuild2DB.ID(),
+							BuildID: savedBuild2.ID(),
 							PlanID:  "plan-id",
 						},
 						ContainerMetadata: db.ContainerMetadata{
@@ -1487,14 +1362,14 @@
 							WorkerName: "some-worker",
 							PipelineID: savedPipeline.ID,
 							JobName:    "some-job",
-							BuildName:  savedBuild2DB.Name(),
+							BuildName:  savedBuild2.Name(),
 							Handle:     "b",
 						},
 					},
 					{
 						ContainerIdentifier: db.ContainerIdentifier{
 							Stage:   db.ContainerStageRun,
-							BuildID: savedBuild3DB.ID(),
+							BuildID: savedBuild3.ID(),
 							PlanID:  "plan-id",
 						},
 						ContainerMetadata: db.ContainerMetadata{
@@ -1504,14 +1379,14 @@
 							JobName:    "some-other-job",
 							// purposefully re-use the original build name to test that it
 							// can return multiple containers
-							BuildName: savedBuild1DB.Name(),
+							BuildName: savedBuild1.Name(),
 							Handle:    "c",
 						},
 					},
 				},
 				descriptorsToFilterFor: db.Container{
 					ContainerMetadata: db.ContainerMetadata{
-						BuildName: savedBuild1DB.Name(),
+						BuildName: savedBuild1.Name(),
 					},
 				},
 				expectedHandles: []string{"a", "c"},
