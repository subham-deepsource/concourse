--- conflicted
+++ resolved
@@ -36,10 +36,10 @@
 	externalURL  = "https://example.com"
 	oAuthBaseURL = "https://oauth.example.com"
 
-<<<<<<< HEAD
 	authValidator                 *authfakes.FakeValidator
 	userContextReader             *authfakes.FakeUserContextReader
-	fakeTokenGenerator            *authfakes.FakeTokenGenerator
+	fakeAuthTokenGenerator        *authfakes.FakeAuthTokenGenerator
+	fakeCSRFTokenGenerator        *authfakes.FakeCSRFTokenGenerator
 	providerFactory               *authfakes.FakeProviderFactory
 	fakeEngine                    *enginefakes.FakeEngine
 	fakeWorkerClient              *workerfakes.FakeClient
@@ -66,39 +66,9 @@
 	peerAddr                      string
 	drain                         chan struct{}
 	expire                        time.Duration
+	isTLSEnabled                  bool
 	cliDownloadsDir               string
 	logger                        *lagertest.TestLogger
-=======
-	authValidator          *authfakes.FakeValidator
-	userContextReader      *authfakes.FakeUserContextReader
-	fakeAuthTokenGenerator *authfakes.FakeAuthTokenGenerator
-	fakeCSRFTokenGenerator *authfakes.FakeCSRFTokenGenerator
-	providerFactory        *authfakes.FakeProviderFactory
-	fakeEngine             *enginefakes.FakeEngine
-	fakeWorkerClient       *workerfakes.FakeClient
-	teamServerDB           *teamserverfakes.FakeTeamsDB
-	volumesDB              *volumeserverfakes.FakeVolumesDB
-	containerDB            *containerserverfakes.FakeContainerDB
-	pipeDB                 *pipesfakes.FakePipeDB
-	pipelineDBFactory      *dbfakes.FakePipelineDBFactory
-	teamDBFactory          *dbfakes.FakeTeamDBFactory
-	dbTeamFactory          *dbngfakes.FakeTeamFactory
-	dbWorkerFactory        *dbngfakes.FakeWorkerFactory
-	teamDB                 *dbfakes.FakeTeamDB
-	pipelinesDB            *dbfakes.FakePipelinesDB
-	buildsDB               *authfakes.FakeBuildsDB
-	buildServerDB          *buildserverfakes.FakeBuildsDB
-	build                  *dbfakes.FakeBuild
-	dbTeam                 *dbngfakes.FakeTeam
-	fakeSchedulerFactory   *jobserverfakes.FakeSchedulerFactory
-	fakeScannerFactory     *resourceserverfakes.FakeScannerFactory
-	peerAddr               string
-	drain                  chan struct{}
-	expire                 time.Duration
-	isTLSEnabled           bool
-	cliDownloadsDir        string
-	logger                 *lagertest.TestLogger
->>>>>>> e5d95a54
 
 	constructedEventHandler *fakeEventHandlerFactory
 
