--- conflicted
+++ resolved
@@ -19,12 +19,8 @@
 	"github.com/concourse/atc/auth"
 	"github.com/concourse/atc/auth/authfakes"
 	"github.com/concourse/atc/auth/provider"
-<<<<<<< HEAD
-	providerFakes "github.com/concourse/atc/auth/provider/fakes"
-	dbfakes "github.com/concourse/atc/db/fakes"
-=======
 	"github.com/concourse/atc/auth/provider/providerfakes"
->>>>>>> 9a6a4ad5
+	"github.com/concourse/atc/db/dbfakes"
 )
 
 var _ = Describe("OAuthBeginHandler", func() {
@@ -34,11 +30,7 @@
 
 		fakeProviderFactory *authfakes.FakeProviderFactory
 
-<<<<<<< HEAD
 		fakeTeamDB *dbfakes.FakeTeamDB
-=======
-		fakeAuthDB *authfakes.FakeAuthDB
->>>>>>> 9a6a4ad5
 
 		signingKey *rsa.PrivateKey
 
@@ -54,11 +46,7 @@
 
 		fakeProviderFactory = new(authfakes.FakeProviderFactory)
 
-<<<<<<< HEAD
 		fakeTeamDB = new(dbfakes.FakeTeamDB)
-=======
-		fakeAuthDB = new(authfakes.FakeAuthDB)
->>>>>>> 9a6a4ad5
 
 		var err error
 		signingKey, err = rsa.GenerateKey(rand.Reader, 1024)
