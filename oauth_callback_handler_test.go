package auth_test

import (
	"crypto/rand"
	"crypto/rsa"
	"encoding/base64"
	"encoding/json"
	"errors"
	"fmt"
	"io/ioutil"
	"net/http"
	"net/http/httptest"
	"net/url"
	"strings"
	"time"

	"golang.org/x/oauth2"

	"github.com/dgrijalva/jwt-go"
	. "github.com/onsi/ginkgo"
	. "github.com/onsi/gomega"
	"github.com/onsi/gomega/ghttp"
	"github.com/pivotal-golang/lager/lagertest"

	"github.com/concourse/atc"
	"github.com/concourse/atc/auth"
	"github.com/concourse/atc/auth/authfakes"
	"github.com/concourse/atc/auth/provider"
	"github.com/concourse/atc/auth/provider/providerfakes"
	"github.com/concourse/atc/db"
	dbfakes "github.com/concourse/atc/db/fakes"
)

var _ = Describe("OAuthCallbackHandler", func() {
	var (
		fakeProviderA *providerfakes.FakeProvider
		fakeProviderB *providerfakes.FakeProvider

		fakeProviderFactory *authfakes.FakeProviderFactory

<<<<<<< HEAD
		fakeTeamDB *dbfakes.FakeTeamDB
=======
		fakeAuthDB *authfakes.FakeAuthDB
>>>>>>> d7755d30

		signingKey *rsa.PrivateKey

		server *httptest.Server
		client *http.Client

		team db.SavedTeam
	)

	BeforeEach(func() {
		fakeProviderA = new(providerfakes.FakeProvider)
		fakeProviderB = new(providerfakes.FakeProvider)

		fakeProviderFactory = new(authfakes.FakeProviderFactory)

<<<<<<< HEAD
=======
		fakeAuthDB = new(authfakes.FakeAuthDB)

>>>>>>> d7755d30
		var err error
		signingKey, err = rsa.GenerateKey(rand.Reader, 1024)
		Expect(err).ToNot(HaveOccurred())

		fakeProviderFactory.GetProvidersReturns(
			provider.Providers{
				"a": fakeProviderA,
				"b": fakeProviderB,
			},
			nil,
		)

		team = db.SavedTeam{
			ID: 0,
			Team: db.Team{
				Name: atc.DefaultTeamName,
			},
		}

		fakeTeamDBFactory := new(dbfakes.FakeTeamDBFactory)
		fakeTeamDB = new(dbfakes.FakeTeamDB)
		fakeTeamDB.GetTeamReturns(team, true, nil)
		fakeTeamDBFactory.GetTeamDBReturns(fakeTeamDB)

		handler, err := auth.NewOAuthHandler(
			lagertest.NewTestLogger("test"),
			fakeProviderFactory,
			fakeTeamDBFactory,
			signingKey,
		)
		Expect(err).ToNot(HaveOccurred())

		mux := http.NewServeMux()
		mux.Handle("/auth/", handler)
		mux.Handle("/", http.HandlerFunc(func(w http.ResponseWriter, r *http.Request) {
			fmt.Fprintln(w, "main page")
		}))

		server = httptest.NewServer(mux)

		client = &http.Client{
			Transport: &http.Transport{},
		}
	})

	keyFunc := func(token *jwt.Token) (interface{}, error) {
		if _, ok := token.Method.(*jwt.SigningMethodRSA); !ok {
			return nil, fmt.Errorf("Unexpected signing method: %v", token.Header["alg"])
		}

		return signingKey.Public(), nil
	}

	Describe("GET /auth/:provider/callback", func() {
		var redirectTarget *ghttp.Server
		var request *http.Request
		var response *http.Response

		BeforeEach(func() {
			redirectTarget = ghttp.NewServer()
			redirectTarget.RouteToHandler("GET", "/", ghttp.RespondWith(http.StatusOK, "sup"))

			var err error

			request, err = http.NewRequest("GET", server.URL, nil)
			Expect(err).NotTo(HaveOccurred())
		})

		JustBeforeEach(func() {
			var err error

			response, err = client.Do(request)
			Expect(err).NotTo(HaveOccurred())
		})

		Context("to a known provider", func() {
			BeforeEach(func() {
				request.URL.Path = "/auth/b/callback"
			})

			Context("when the request's state is valid", func() {
				BeforeEach(func() {
					state, err := json.Marshal(auth.OAuthState{
						TeamName: "some-team",
					})
					Expect(err).ToNot(HaveOccurred())

					encodedState := base64.RawURLEncoding.EncodeToString(state)

					request.AddCookie(&http.Cookie{
						Name:    auth.OAuthStateCookie,
						Value:   encodedState,
						Path:    "/",
						Expires: time.Now().Add(time.Hour),
					})

					request.URL.RawQuery = url.Values{
						"code":  {"some-code"},
						"state": {encodedState},
					}.Encode()
				})

				Context("when exchanging the token succeeds", func() {
					var token *oauth2.Token
					var httpClient *http.Client

					BeforeEach(func() {
						token = &oauth2.Token{AccessToken: "some-access-token"}
						httpClient = &http.Client{}

						fakeProviderB.ExchangeReturns(token, nil)
						fakeProviderB.ClientReturns(httpClient)
					})

					It("generated the OAuth token using the request's code", func() {
						Expect(fakeProviderB.ExchangeCallCount()).To(Equal(1))
						_, code := fakeProviderB.ExchangeArgsForCall(0)
						Expect(code).To(Equal("some-code"))
					})

					It("constructs HTTP client with disable keep alive context", func() {
						ctx, _ := fakeProviderB.ClientArgsForCall(0)
						httpClient, ok := ctx.Value(oauth2.HTTPClient).(http.Client)
						Expect(ok).To(BeTrue())
						Expect(httpClient.Transport.(*http.Transport).DisableKeepAlives).To(BeTrue())
					})

					It("looks up the verifier for the team from the 'state' query param", func() {
						Expect(fakeProviderFactory.GetProvidersCallCount()).To(Equal(1))
						Expect(fakeProviderFactory.GetProvidersArgsForCall(0)).To(Equal("some-team"))
					})

					Context("when the token is verified", func() {
						BeforeEach(func() {
							fakeProviderB.VerifyReturns(true, nil)
						})

						It("responds OK", func() {
							Expect(response.StatusCode).To(Equal(http.StatusOK))
						})

						It("verifies using the provider's HTTP client", func() {
							Expect(fakeProviderB.ClientCallCount()).To(Equal(1))
							_, clientToken := fakeProviderB.ClientArgsForCall(0)
							Expect(clientToken).To(Equal(token))

							Expect(fakeProviderB.VerifyCallCount()).To(Equal(1))
							_, client := fakeProviderB.VerifyArgsForCall(0)
							Expect(client).To(Equal(httpClient))
						})

						Describe("the ATC-Authorization cookie", func() {
							var cookie *http.Cookie

							JustBeforeEach(func() {
								cookies := response.Cookies()
								cookie = cookies[0]
							})

							It("set to a signed token that expires in 1 day", func() {
								Expect(cookie.Name).To(Equal(auth.CookieName))
								Expect(cookie.Expires).To(BeTemporally("~", time.Now().Add(auth.CookieAge), 5*time.Second))

								Expect(cookie.Value).To(MatchRegexp(`^Bearer .*`))

								token, err := jwt.Parse(strings.Replace(cookie.Value, "Bearer ", "", -1), keyFunc)
								Expect(err).ToNot(HaveOccurred())

								Expect(token.Claims["exp"]).To(BeNumerically("==", cookie.Expires.Unix()))
								Expect(token.Valid).To(BeTrue())
							})

							It("contains the team name and ID", func() {
								token, err := jwt.Parse(strings.Replace(cookie.Value, "Bearer ", "", -1), keyFunc)
								Expect(err).ToNot(HaveOccurred())

								Expect(token.Claims["teamName"]).To(Equal(team.Name))
								Expect(token.Claims["teamID"]).To(BeNumerically("==", team.ID))
								Expect(token.Valid).To(BeTrue())
							})
						})

						It("does not redirect", func() {
							Expect(response.StatusCode).To(Equal(http.StatusOK))
						})

						It("responds with the token and deletes oauth state cookie", func() {
							cookies := response.Cookies()
							Expect(cookies).To(HaveLen(2))

							cookie := cookies[0]
							Expect(cookie.Value).To(MatchRegexp(`^Bearer .*`))
							Expect(ioutil.ReadAll(response.Body)).To(Equal([]byte(cookie.Value + "\n")))

							deletedCookie := cookies[1]
							Expect(deletedCookie.Name).To(Equal(auth.OAuthStateCookie))
							Expect(deletedCookie.MaxAge).To(Equal(-1))
						})
					})

					Context("when the token is not verified", func() {
						BeforeEach(func() {
							fakeProviderB.VerifyReturns(false, nil)
						})

						It("returns Unauthorized", func() {
							Expect(response.StatusCode).To(Equal(http.StatusUnauthorized))
						})

						It("does not set a cookie", func() {
							Expect(response.Cookies()).To(BeEmpty())
						})
					})

					Context("when the token cannot be verified", func() {
						BeforeEach(func() {
							fakeProviderB.VerifyReturns(false, errors.New("nope"))
						})

						It("returns Internal Server Error", func() {
							Expect(response.StatusCode).To(Equal(http.StatusInternalServerError))
						})

						It("does not set a cookie", func() {
							Expect(response.Cookies()).To(BeEmpty())
						})
					})
				})

				Context("when the team cannot be found", func() {
					BeforeEach(func() {
						fakeTeamDB.GetTeamReturns(db.SavedTeam{}, false, nil)
					})

					It("returns Not Found", func() {
						Expect(response.StatusCode).To(Equal(http.StatusNotFound))
					})

					It("does not set a cookie", func() {
						Expect(response.Cookies()).To(BeEmpty())
					})

					It("does not set exchange the token", func() {
						Expect(fakeProviderB.ExchangeCallCount()).To(Equal(0))
					})
				})
			})

			Context("when a redirect URI is in the state", func() {
				BeforeEach(func() {
					state, err := json.Marshal(auth.OAuthState{
						Redirect: "/",
					})
					Expect(err).ToNot(HaveOccurred())

					encodedState := base64.RawURLEncoding.EncodeToString(state)

					request.AddCookie(&http.Cookie{
						Name:    auth.OAuthStateCookie,
						Value:   encodedState,
						Path:    "/",
						Expires: time.Now().Add(time.Hour),
					})

					request.URL.RawQuery = url.Values{
						"code":  {"some-code"},
						"state": {encodedState},
					}.Encode()
				})

				Context("when exchanging the token succeeds", func() {
					var token *oauth2.Token
					var httpClient *http.Client

					BeforeEach(func() {
						token = &oauth2.Token{AccessToken: "some-access-token"}
						httpClient = &http.Client{}

						fakeProviderB.ExchangeReturns(token, nil)
						fakeProviderB.ClientReturns(httpClient)
					})

					It("generated the OAuth token using the request's code", func() {
						Expect(fakeProviderB.ExchangeCallCount()).To(Equal(1))
						_, code := fakeProviderB.ExchangeArgsForCall(0)
						Expect(code).To(Equal("some-code"))
					})

					Context("when the token is verified", func() {
						BeforeEach(func() {
							fakeProviderB.VerifyReturns(true, nil)
						})

						It("redirects to the redirect uri", func() {
							Expect(response.StatusCode).To(Equal(http.StatusOK))
							Expect(ioutil.ReadAll(response.Body)).To(Equal([]byte("main page\n")))
						})
					})

					Context("when the token is not verified", func() {
						BeforeEach(func() {
							fakeProviderB.VerifyReturns(false, nil)
						})

						It("returns Unauthorized", func() {
							Expect(response.StatusCode).To(Equal(http.StatusUnauthorized))
						})

						It("does not set a cookie", func() {
							Expect(response.Cookies()).To(BeEmpty())
						})
					})

					Context("when the token cannot be verified", func() {
						BeforeEach(func() {
							fakeProviderB.VerifyReturns(false, errors.New("nope"))
						})

						It("returns Internal Server Error", func() {
							Expect(response.StatusCode).To(Equal(http.StatusInternalServerError))
						})

						It("does not set a cookie", func() {
							Expect(response.Cookies()).To(BeEmpty())
						})
					})
				})
			})

			Context("when the request has no state", func() {
				BeforeEach(func() {
					request.URL.RawQuery = url.Values{
						"code": {"some-code"},
					}.Encode()
				})

				It("returns Unauthorized", func() {
					Expect(response.StatusCode).To(Equal(http.StatusUnauthorized))
				})

				It("does not set a cookie", func() {
					Expect(response.Cookies()).To(BeEmpty())
				})

				It("does not set exchange the token", func() {
					Expect(fakeProviderB.ExchangeCallCount()).To(Equal(0))
				})
			})

			Context("when the request's state is bogus", func() {
				BeforeEach(func() {
					request.URL.RawQuery = url.Values{
						"code":  {"some-code"},
						"state": {"bogus-state"},
					}.Encode()
				})

				It("returns Unauthorized", func() {
					Expect(response.StatusCode).To(Equal(http.StatusUnauthorized))
				})

				It("does not set a cookie", func() {
					Expect(response.Cookies()).To(BeEmpty())
				})

				It("does not set exchange the token", func() {
					Expect(fakeProviderB.ExchangeCallCount()).To(Equal(0))
				})
			})

			Context("when the request's state is not set as a cookie", func() {
				BeforeEach(func() {
					state, err := json.Marshal(auth.OAuthState{})
					Expect(err).ToNot(HaveOccurred())

					encodedState := base64.RawURLEncoding.EncodeToString(state)

					request.URL.RawQuery = url.Values{
						"code":  {"some-code"},
						"state": {encodedState},
					}.Encode()
				})

				It("returns Unauthorized", func() {
					Expect(response.StatusCode).To(Equal(http.StatusUnauthorized))
				})

				It("does not set a cookie", func() {
					Expect(response.Cookies()).To(BeEmpty())
				})

				It("does not set exchange the token", func() {
					Expect(fakeProviderB.ExchangeCallCount()).To(Equal(0))
				})
			})
		})

		Context("to an unknown provider", func() {
			BeforeEach(func() {
				request.URL.Path = "/auth/bogus/callback"
			})

			Context("when the request's state is valid", func() {
				BeforeEach(func() {
					state, err := json.Marshal(auth.OAuthState{
						TeamName: "some-team",
					})
					Expect(err).ToNot(HaveOccurred())

					encodedState := base64.RawURLEncoding.EncodeToString(state)

					request.AddCookie(&http.Cookie{
						Name:    auth.OAuthStateCookie,
						Value:   encodedState,
						Path:    "/",
						Expires: time.Now().Add(time.Hour),
					})

					request.URL.RawQuery = url.Values{
						"code":  {"some-code"},
						"state": {encodedState},
					}.Encode()
				})

				It("returns Not Found", func() {
					Expect(response.StatusCode).To(Equal(http.StatusNotFound))
				})
			})
		})
	})
})<|MERGE_RESOLUTION|>--- conflicted
+++ resolved
@@ -16,7 +16,7 @@
 
 	"golang.org/x/oauth2"
 
-	"github.com/dgrijalva/jwt-go"
+	jwt "github.com/dgrijalva/jwt-go"
 	. "github.com/onsi/ginkgo"
 	. "github.com/onsi/gomega"
 	"github.com/onsi/gomega/ghttp"
@@ -28,7 +28,7 @@
 	"github.com/concourse/atc/auth/provider"
 	"github.com/concourse/atc/auth/provider/providerfakes"
 	"github.com/concourse/atc/db"
-	dbfakes "github.com/concourse/atc/db/fakes"
+	"github.com/concourse/atc/db/dbfakes"
 )
 
 var _ = Describe("OAuthCallbackHandler", func() {
@@ -38,11 +38,7 @@
 
 		fakeProviderFactory *authfakes.FakeProviderFactory
 
-<<<<<<< HEAD
 		fakeTeamDB *dbfakes.FakeTeamDB
-=======
-		fakeAuthDB *authfakes.FakeAuthDB
->>>>>>> d7755d30
 
 		signingKey *rsa.PrivateKey
 
@@ -58,11 +54,6 @@
 
 		fakeProviderFactory = new(authfakes.FakeProviderFactory)
 
-<<<<<<< HEAD
-=======
-		fakeAuthDB = new(authfakes.FakeAuthDB)
-
->>>>>>> d7755d30
 		var err error
 		signingKey, err = rsa.GenerateKey(rand.Reader, 1024)
 		Expect(err).ToNot(HaveOccurred())
