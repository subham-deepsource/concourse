--- conflicted
+++ resolved
@@ -10,11 +10,7 @@
 	"github.com/tedsuo/rata"
 )
 
-<<<<<<< HEAD
-func (team *team) CheckResourceType(pipelineName string, resourceTypeName string, version atc.Version) (atc.Build, bool, error) {
-=======
-func (team *team) CheckResourceType(pipelineRef atc.PipelineRef, resourceTypeName string, version atc.Version) (atc.Check, bool, error) {
->>>>>>> a7b49ad2
+func (team *team) CheckResourceType(pipelineRef atc.PipelineRef, resourceTypeName string, version atc.Version) (atc.Build, bool, error) {
 
 	params := rata.Params{
 		"pipeline_name":      pipelineRef.Name,
