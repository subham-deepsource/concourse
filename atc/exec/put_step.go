package exec

import (
	"context"
	"errors"
	"io"

	"code.cloudfoundry.org/lager"
	"code.cloudfoundry.org/lager/lagerctx"
	"github.com/concourse/concourse/atc"
	"github.com/concourse/concourse/atc/creds"
	"github.com/concourse/concourse/atc/db"
	"github.com/concourse/concourse/atc/resource"
	"github.com/concourse/concourse/atc/runtime"
	"github.com/concourse/concourse/atc/worker"
	"github.com/concourse/concourse/tracing"
	"go.opentelemetry.io/otel/trace"
)

//counterfeiter:generate . PutDelegateFactory
type PutDelegateFactory interface {
	PutDelegate(state RunState) PutDelegate
}

//counterfeiter:generate . PutDelegate
type PutDelegate interface {
	StartSpan(context.Context, string, tracing.Attrs) (context.Context, trace.Span)

<<<<<<< HEAD
	FetchImage(context.Context, atc.ImageResource, atc.VersionedResourceTypes, bool) (runtime.ImageSpec, error)
=======
	FetchImage(context.Context, atc.Plan, *atc.Plan, bool) (worker.ImageSpec, db.ResourceCache, error)
>>>>>>> 21f7a743

	Stdout() io.Writer
	Stderr() io.Writer

	Initializing(lager.Logger)
	Starting(lager.Logger)
	Finished(lager.Logger, ExitStatus, resource.VersionResult)
	Errored(lager.Logger, string)

	WaitingForWorker(lager.Logger)
	SelectedWorker(lager.Logger, string)

<<<<<<< HEAD
	SaveOutput(lager.Logger, atc.PutPlan, atc.Source, atc.VersionedResourceTypes, resource.VersionResult)
=======
	SaveOutput(lager.Logger, atc.PutPlan, atc.Source, db.ResourceCache, runtime.VersionResult)
>>>>>>> 21f7a743
}

// PutStep produces a resource version using preconfigured params and any data
// available in the worker.ArtifactRepository.
type PutStep struct {
	planID            atc.PlanID
	plan              atc.PutPlan
	metadata          StepMetadata
	containerMetadata db.ContainerMetadata
	strategy          worker.PlacementStrategy
	workerPool        Pool
	delegateFactory   PutDelegateFactory
}

func NewPutStep(
	planID atc.PlanID,
	plan atc.PutPlan,
	metadata StepMetadata,
	containerMetadata db.ContainerMetadata,
	strategy worker.PlacementStrategy,
	workerPool Pool,
	delegateFactory PutDelegateFactory,
) Step {
	return &PutStep{
		planID:            planID,
		plan:              plan,
		metadata:          metadata,
		containerMetadata: containerMetadata,
		workerPool:        workerPool,
		strategy:          strategy,
		delegateFactory:   delegateFactory,
	}
}

// Run chooses a worker that supports the step's resource type and creates a
// container.
//
// All worker.ArtifactSources present in the worker.ArtifactRepository are then brought into
// the container, using volumes if possible, and streaming content over if not.
//
// The resource's put script is then invoked. If the context is canceled, the
// script will be interrupted.
func (step *PutStep) Run(ctx context.Context, state RunState) (bool, error) {
	delegate := step.delegateFactory.PutDelegate(state)
	ctx, span := delegate.StartSpan(ctx, "put", tracing.Attrs{
		"name":     step.plan.Name,
		"resource": step.plan.Resource,
	})

	ok, err := step.run(ctx, state, delegate)
	tracing.End(span, err)

	return ok, err
}

func (step *PutStep) run(ctx context.Context, state RunState, delegate PutDelegate) (bool, error) {
	logger := lagerctx.FromContext(ctx)
	logger = logger.Session("put-step", lager.Data{
		"step-name": step.plan.Name,
		"job-id":    step.metadata.JobID,
	})

	delegate.Initializing(logger)

	source, err := creds.NewSource(state, step.plan.Source).Evaluate()
	if err != nil {
		return false, err
	}

	params, err := creds.NewParams(state, step.plan.Params).Evaluate()
	if err != nil {
		return false, err
	}

	var putInputs PutInputs
	if step.plan.Inputs == nil {
		// Put step defaults to all inputs if not specified
		putInputs = NewAllInputs()
	} else if step.plan.Inputs.All {
		putInputs = NewAllInputs()
	} else if step.plan.Inputs.Detect {
		putInputs = NewDetectInputs(step.plan.Params)
	} else {
		// Covers both cases where inputs are specified and when there are no
		// inputs specified and "all" field is given a false boolean, which will
		// result in no inputs attached
		putInputs = NewSpecificInputs(step.plan.Inputs.Specified)
	}

	containerInputs, err := putInputs.FindAll(state.ArtifactRepository())
	if err != nil {
		return false, err
	}

<<<<<<< HEAD
	workerSpec := worker.Spec{
		Tags:         step.plan.Tags,
		TeamID:       step.metadata.TeamID,
		ResourceType: step.plan.VersionedResourceTypes.Base(step.plan.Type),
	}

	var imageSpec runtime.ImageSpec
	resourceType, found := step.plan.VersionedResourceTypes.Lookup(step.plan.Type)
	if found {
		image := atc.ImageResource{
			Name:    resourceType.Name,
			Type:    resourceType.Type,
			Source:  resourceType.Source,
			Params:  resourceType.Params,
			Version: resourceType.Version,
			Tags:    resourceType.Tags,
		}
		if len(image.Tags) == 0 {
			image.Tags = step.plan.Tags
		}

		types := step.plan.VersionedResourceTypes.Without(step.plan.Type)

		var err error
		imageSpec, err = delegate.FetchImage(ctx, image, types, resourceType.Privileged)
=======
	containerInputs, err := step.artifactSourcer.SourceInputsAndCaches(logger, step.metadata.TeamID, inputsMap)
	if err != nil {
		return false, err
	}

	workerSpec := worker.WorkerSpec{
		Tags:   step.plan.Tags,
		TeamID: step.metadata.TeamID,

		// Used to filter out non-Linux workers, simply because they don't support
		// base resource types
		ResourceType: step.plan.TypeImage.BaseType,
	}

	var imageSpec worker.ImageSpec
	var imageResourceCache db.ResourceCache
	if step.plan.TypeImage.GetPlan != nil {
		imageSpec, imageResourceCache, err = delegate.FetchImage(ctx, *step.plan.TypeImage.GetPlan, step.plan.TypeImage.CheckPlan, step.plan.TypeImage.Privileged)
>>>>>>> 21f7a743
		if err != nil {
			return false, err
		}
	} else {
		imageSpec.ResourceType = step.plan.TypeImage.BaseType
	}

	containerSpec := runtime.ContainerSpec{
		TeamID:   step.metadata.TeamID,
		TeamName: step.metadata.TeamName,
		JobID:    step.metadata.JobID,

		ImageSpec: imageSpec,

		Env:  step.metadata.Env(),
		Type: db.ContainerTypePut,

		Dir: step.containerMetadata.WorkingDirectory,

		Inputs: containerInputs,

		CertsBindMount: true,
	}
	tracing.Inject(ctx, &containerSpec)

	owner := db.NewBuildStepContainerOwner(step.metadata.BuildID, step.planID, step.metadata.TeamID)

	worker, err := step.workerPool.FindOrSelectWorker(ctx, owner, containerSpec, workerSpec, step.strategy, delegate)
	if err != nil {
		return false, err
	}

	delegate.SelectedWorker(logger, worker.Name())

	defer func() {
		step.workerPool.ReleaseWorker(
			logger,
			containerSpec,
			worker,
			step.strategy,
		)
	}()

	ctx, cancel, err := MaybeTimeout(ctx, step.plan.Timeout)
	if err != nil {
		return false, err
	}
	ctx = lagerctx.NewContext(ctx, logger)

	defer cancel()

	container, _, err := worker.FindOrCreateContainer(ctx, owner, step.containerMetadata, containerSpec)
	if err != nil {
		return false, err
	}

	delegate.Starting(logger)
	versionResult, processResult, err := resource.Resource{
		Source: source,
		Params: params,
	}.Put(ctx, container, delegate.Stderr())
	if err != nil {
		if errors.Is(err, context.DeadlineExceeded) {
			delegate.Errored(logger, TimeoutLogMessage)
			return false, nil
		}

		return false, err
	}

	if processResult.ExitStatus != 0 {
		delegate.Finished(logger, ExitStatus(processResult.ExitStatus), resource.VersionResult{})
		return false, nil
	}

	// step.plan.Resource maps to an actual resource that may have been used outside of a pipeline context.
	// Hence, if it was used outside the pipeline context, we don't want to save the output.
	if step.plan.Resource != "" {
		delegate.SaveOutput(logger, step.plan, source, imageResourceCache, versionResult)
	}

	state.StoreResult(step.planID, versionResult.Version)

	delegate.Finished(logger, 0, versionResult)

	return true, nil
}<|MERGE_RESOLUTION|>--- conflicted
+++ resolved
@@ -26,11 +26,7 @@
 type PutDelegate interface {
 	StartSpan(context.Context, string, tracing.Attrs) (context.Context, trace.Span)
 
-<<<<<<< HEAD
-	FetchImage(context.Context, atc.ImageResource, atc.VersionedResourceTypes, bool) (runtime.ImageSpec, error)
-=======
-	FetchImage(context.Context, atc.Plan, *atc.Plan, bool) (worker.ImageSpec, db.ResourceCache, error)
->>>>>>> 21f7a743
+	FetchImage(context.Context, atc.Plan, *atc.Plan, bool) (runtime.ImageSpec, db.ResourceCache, error)
 
 	Stdout() io.Writer
 	Stderr() io.Writer
@@ -43,11 +39,7 @@
 	WaitingForWorker(lager.Logger)
 	SelectedWorker(lager.Logger, string)
 
-<<<<<<< HEAD
-	SaveOutput(lager.Logger, atc.PutPlan, atc.Source, atc.VersionedResourceTypes, resource.VersionResult)
-=======
-	SaveOutput(lager.Logger, atc.PutPlan, atc.Source, db.ResourceCache, runtime.VersionResult)
->>>>>>> 21f7a743
+	SaveOutput(lager.Logger, atc.PutPlan, atc.Source, db.ResourceCache, resource.VersionResult)
 }
 
 // PutStep produces a resource version using preconfigured params and any data
@@ -142,39 +134,7 @@
 		return false, err
 	}
 
-<<<<<<< HEAD
 	workerSpec := worker.Spec{
-		Tags:         step.plan.Tags,
-		TeamID:       step.metadata.TeamID,
-		ResourceType: step.plan.VersionedResourceTypes.Base(step.plan.Type),
-	}
-
-	var imageSpec runtime.ImageSpec
-	resourceType, found := step.plan.VersionedResourceTypes.Lookup(step.plan.Type)
-	if found {
-		image := atc.ImageResource{
-			Name:    resourceType.Name,
-			Type:    resourceType.Type,
-			Source:  resourceType.Source,
-			Params:  resourceType.Params,
-			Version: resourceType.Version,
-			Tags:    resourceType.Tags,
-		}
-		if len(image.Tags) == 0 {
-			image.Tags = step.plan.Tags
-		}
-
-		types := step.plan.VersionedResourceTypes.Without(step.plan.Type)
-
-		var err error
-		imageSpec, err = delegate.FetchImage(ctx, image, types, resourceType.Privileged)
-=======
-	containerInputs, err := step.artifactSourcer.SourceInputsAndCaches(logger, step.metadata.TeamID, inputsMap)
-	if err != nil {
-		return false, err
-	}
-
-	workerSpec := worker.WorkerSpec{
 		Tags:   step.plan.Tags,
 		TeamID: step.metadata.TeamID,
 
@@ -183,11 +143,10 @@
 		ResourceType: step.plan.TypeImage.BaseType,
 	}
 
-	var imageSpec worker.ImageSpec
+	var imageSpec runtime.ImageSpec
 	var imageResourceCache db.ResourceCache
 	if step.plan.TypeImage.GetPlan != nil {
 		imageSpec, imageResourceCache, err = delegate.FetchImage(ctx, *step.plan.TypeImage.GetPlan, step.plan.TypeImage.CheckPlan, step.plan.TypeImage.Privileged)
->>>>>>> 21f7a743
 		if err != nil {
 			return false, err
 		}
