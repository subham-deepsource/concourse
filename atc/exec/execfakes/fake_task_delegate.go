// Code generated by counterfeiter. DO NOT EDIT.
package execfakes

import (
	"context"
	"io"
	"sync"

	"code.cloudfoundry.org/lager"
	"github.com/concourse/concourse/atc"
	"github.com/concourse/concourse/atc/exec"
	"github.com/concourse/concourse/atc/worker"
	"github.com/concourse/concourse/tracing"
<<<<<<< HEAD
	"github.com/concourse/concourse/vars"
	"go.opentelemetry.io/otel/api/trace"
=======
	"go.opentelemetry.io/otel/trace"
>>>>>>> 88fd019d
)

type FakeTaskDelegate struct {
	ErroredStub        func(lager.Logger, string)
	erroredMutex       sync.RWMutex
	erroredArgsForCall []struct {
		arg1 lager.Logger
		arg2 string
	}
	FetchImageStub        func(context.Context, atc.ImageResource, atc.ResourceTypes, bool, atc.Tags) (worker.ImageSpec, error)
	fetchImageMutex       sync.RWMutex
	fetchImageArgsForCall []struct {
		arg1 context.Context
		arg2 atc.ImageResource
		arg3 atc.ResourceTypes
		arg4 bool
		arg5 atc.Tags
	}
	fetchImageReturns struct {
		result1 worker.ImageSpec
		result2 error
	}
	fetchImageReturnsOnCall map[int]struct {
		result1 worker.ImageSpec
		result2 error
	}
	FinishedStub        func(lager.Logger, exec.ExitStatus, worker.ContainerPlacementStrategy, worker.Client)
	finishedMutex       sync.RWMutex
	finishedArgsForCall []struct {
		arg1 lager.Logger
		arg2 exec.ExitStatus
		arg3 worker.ContainerPlacementStrategy
		arg4 worker.Client
	}
	InitializingStub        func(lager.Logger)
	initializingMutex       sync.RWMutex
	initializingArgsForCall []struct {
		arg1 lager.Logger
	}
	SelectedWorkerStub        func(lager.Logger, string)
	selectedWorkerMutex       sync.RWMutex
	selectedWorkerArgsForCall []struct {
		arg1 lager.Logger
		arg2 string
	}
	SetTaskConfigStub        func(atc.TaskConfig)
	setTaskConfigMutex       sync.RWMutex
	setTaskConfigArgsForCall []struct {
		arg1 atc.TaskConfig
	}
	StartSpanStub        func(context.Context, string, tracing.Attrs) (context.Context, trace.Span)
	startSpanMutex       sync.RWMutex
	startSpanArgsForCall []struct {
		arg1 context.Context
		arg2 string
		arg3 tracing.Attrs
	}
	startSpanReturns struct {
		result1 context.Context
		result2 trace.Span
	}
	startSpanReturnsOnCall map[int]struct {
		result1 context.Context
		result2 trace.Span
	}
	StartingStub        func(lager.Logger)
	startingMutex       sync.RWMutex
	startingArgsForCall []struct {
		arg1 lager.Logger
	}
	StderrStub        func() io.Writer
	stderrMutex       sync.RWMutex
	stderrArgsForCall []struct {
	}
	stderrReturns struct {
		result1 io.Writer
	}
	stderrReturnsOnCall map[int]struct {
		result1 io.Writer
	}
	StdoutStub        func() io.Writer
	stdoutMutex       sync.RWMutex
	stdoutArgsForCall []struct {
	}
	stdoutReturns struct {
		result1 io.Writer
	}
	stdoutReturnsOnCall map[int]struct {
		result1 io.Writer
	}
<<<<<<< HEAD
	VariablesStub        func(context.Context, atc.VarSourceConfigs) vars.Variables
	variablesMutex       sync.RWMutex
	variablesArgsForCall []struct {
		arg1 context.Context
		arg2 atc.VarSourceConfigs
	}
	variablesReturns struct {
		result1 vars.Variables
	}
	variablesReturnsOnCall map[int]struct {
		result1 vars.Variables
=======
	WaitingForWorkerStub        func(lager.Logger)
	waitingForWorkerMutex       sync.RWMutex
	waitingForWorkerArgsForCall []struct {
		arg1 lager.Logger
>>>>>>> 88fd019d
	}
	invocations      map[string][][]interface{}
	invocationsMutex sync.RWMutex
}

func (fake *FakeTaskDelegate) Errored(arg1 lager.Logger, arg2 string) {
	fake.erroredMutex.Lock()
	fake.erroredArgsForCall = append(fake.erroredArgsForCall, struct {
		arg1 lager.Logger
		arg2 string
	}{arg1, arg2})
	stub := fake.ErroredStub
	fake.recordInvocation("Errored", []interface{}{arg1, arg2})
	fake.erroredMutex.Unlock()
	if stub != nil {
		fake.ErroredStub(arg1, arg2)
	}
}

func (fake *FakeTaskDelegate) ErroredCallCount() int {
	fake.erroredMutex.RLock()
	defer fake.erroredMutex.RUnlock()
	return len(fake.erroredArgsForCall)
}

func (fake *FakeTaskDelegate) ErroredCalls(stub func(lager.Logger, string)) {
	fake.erroredMutex.Lock()
	defer fake.erroredMutex.Unlock()
	fake.ErroredStub = stub
}

func (fake *FakeTaskDelegate) ErroredArgsForCall(i int) (lager.Logger, string) {
	fake.erroredMutex.RLock()
	defer fake.erroredMutex.RUnlock()
	argsForCall := fake.erroredArgsForCall[i]
	return argsForCall.arg1, argsForCall.arg2
}

func (fake *FakeTaskDelegate) FetchImage(arg1 context.Context, arg2 atc.ImageResource, arg3 atc.ResourceTypes, arg4 bool, arg5 atc.Tags) (worker.ImageSpec, error) {
	fake.fetchImageMutex.Lock()
	ret, specificReturn := fake.fetchImageReturnsOnCall[len(fake.fetchImageArgsForCall)]
	fake.fetchImageArgsForCall = append(fake.fetchImageArgsForCall, struct {
		arg1 context.Context
		arg2 atc.ImageResource
		arg3 atc.ResourceTypes
		arg4 bool
		arg5 atc.Tags
	}{arg1, arg2, arg3, arg4, arg5})
	stub := fake.FetchImageStub
	fakeReturns := fake.fetchImageReturns
	fake.recordInvocation("FetchImage", []interface{}{arg1, arg2, arg3, arg4, arg5})
	fake.fetchImageMutex.Unlock()
	if stub != nil {
		return stub(arg1, arg2, arg3, arg4, arg5)
	}
	if specificReturn {
		return ret.result1, ret.result2
	}
	return fakeReturns.result1, fakeReturns.result2
}

func (fake *FakeTaskDelegate) FetchImageCallCount() int {
	fake.fetchImageMutex.RLock()
	defer fake.fetchImageMutex.RUnlock()
	return len(fake.fetchImageArgsForCall)
}

func (fake *FakeTaskDelegate) FetchImageCalls(stub func(context.Context, atc.ImageResource, atc.ResourceTypes, bool, atc.Tags) (worker.ImageSpec, error)) {
	fake.fetchImageMutex.Lock()
	defer fake.fetchImageMutex.Unlock()
	fake.FetchImageStub = stub
}

func (fake *FakeTaskDelegate) FetchImageArgsForCall(i int) (context.Context, atc.ImageResource, atc.ResourceTypes, bool, atc.Tags) {
	fake.fetchImageMutex.RLock()
	defer fake.fetchImageMutex.RUnlock()
	argsForCall := fake.fetchImageArgsForCall[i]
	return argsForCall.arg1, argsForCall.arg2, argsForCall.arg3, argsForCall.arg4, argsForCall.arg5
}

func (fake *FakeTaskDelegate) FetchImageReturns(result1 worker.ImageSpec, result2 error) {
	fake.fetchImageMutex.Lock()
	defer fake.fetchImageMutex.Unlock()
	fake.FetchImageStub = nil
	fake.fetchImageReturns = struct {
		result1 worker.ImageSpec
		result2 error
	}{result1, result2}
}

func (fake *FakeTaskDelegate) FetchImageReturnsOnCall(i int, result1 worker.ImageSpec, result2 error) {
	fake.fetchImageMutex.Lock()
	defer fake.fetchImageMutex.Unlock()
	fake.FetchImageStub = nil
	if fake.fetchImageReturnsOnCall == nil {
		fake.fetchImageReturnsOnCall = make(map[int]struct {
			result1 worker.ImageSpec
			result2 error
		})
	}
	fake.fetchImageReturnsOnCall[i] = struct {
		result1 worker.ImageSpec
		result2 error
	}{result1, result2}
}

func (fake *FakeTaskDelegate) Finished(arg1 lager.Logger, arg2 exec.ExitStatus, arg3 worker.ContainerPlacementStrategy, arg4 worker.Client) {
	fake.finishedMutex.Lock()
	fake.finishedArgsForCall = append(fake.finishedArgsForCall, struct {
		arg1 lager.Logger
		arg2 exec.ExitStatus
		arg3 worker.ContainerPlacementStrategy
		arg4 worker.Client
	}{arg1, arg2, arg3, arg4})
	stub := fake.FinishedStub
	fake.recordInvocation("Finished", []interface{}{arg1, arg2, arg3, arg4})
	fake.finishedMutex.Unlock()
	if stub != nil {
		fake.FinishedStub(arg1, arg2, arg3, arg4)
	}
}

func (fake *FakeTaskDelegate) FinishedCallCount() int {
	fake.finishedMutex.RLock()
	defer fake.finishedMutex.RUnlock()
	return len(fake.finishedArgsForCall)
}

func (fake *FakeTaskDelegate) FinishedCalls(stub func(lager.Logger, exec.ExitStatus, worker.ContainerPlacementStrategy, worker.Client)) {
	fake.finishedMutex.Lock()
	defer fake.finishedMutex.Unlock()
	fake.FinishedStub = stub
}

func (fake *FakeTaskDelegate) FinishedArgsForCall(i int) (lager.Logger, exec.ExitStatus, worker.ContainerPlacementStrategy, worker.Client) {
	fake.finishedMutex.RLock()
	defer fake.finishedMutex.RUnlock()
	argsForCall := fake.finishedArgsForCall[i]
	return argsForCall.arg1, argsForCall.arg2, argsForCall.arg3, argsForCall.arg4
}

func (fake *FakeTaskDelegate) Initializing(arg1 lager.Logger) {
	fake.initializingMutex.Lock()
	fake.initializingArgsForCall = append(fake.initializingArgsForCall, struct {
		arg1 lager.Logger
	}{arg1})
	stub := fake.InitializingStub
	fake.recordInvocation("Initializing", []interface{}{arg1})
	fake.initializingMutex.Unlock()
	if stub != nil {
		fake.InitializingStub(arg1)
	}
}

func (fake *FakeTaskDelegate) InitializingCallCount() int {
	fake.initializingMutex.RLock()
	defer fake.initializingMutex.RUnlock()
	return len(fake.initializingArgsForCall)
}

func (fake *FakeTaskDelegate) InitializingCalls(stub func(lager.Logger)) {
	fake.initializingMutex.Lock()
	defer fake.initializingMutex.Unlock()
	fake.InitializingStub = stub
}

func (fake *FakeTaskDelegate) InitializingArgsForCall(i int) lager.Logger {
	fake.initializingMutex.RLock()
	defer fake.initializingMutex.RUnlock()
	argsForCall := fake.initializingArgsForCall[i]
	return argsForCall.arg1
}

func (fake *FakeTaskDelegate) SelectedWorker(arg1 lager.Logger, arg2 string) {
	fake.selectedWorkerMutex.Lock()
	fake.selectedWorkerArgsForCall = append(fake.selectedWorkerArgsForCall, struct {
		arg1 lager.Logger
		arg2 string
	}{arg1, arg2})
	stub := fake.SelectedWorkerStub
	fake.recordInvocation("SelectedWorker", []interface{}{arg1, arg2})
	fake.selectedWorkerMutex.Unlock()
	if stub != nil {
		fake.SelectedWorkerStub(arg1, arg2)
	}
}

func (fake *FakeTaskDelegate) SelectedWorkerCallCount() int {
	fake.selectedWorkerMutex.RLock()
	defer fake.selectedWorkerMutex.RUnlock()
	return len(fake.selectedWorkerArgsForCall)
}

func (fake *FakeTaskDelegate) SelectedWorkerCalls(stub func(lager.Logger, string)) {
	fake.selectedWorkerMutex.Lock()
	defer fake.selectedWorkerMutex.Unlock()
	fake.SelectedWorkerStub = stub
}

func (fake *FakeTaskDelegate) SelectedWorkerArgsForCall(i int) (lager.Logger, string) {
	fake.selectedWorkerMutex.RLock()
	defer fake.selectedWorkerMutex.RUnlock()
	argsForCall := fake.selectedWorkerArgsForCall[i]
	return argsForCall.arg1, argsForCall.arg2
}

func (fake *FakeTaskDelegate) SetTaskConfig(arg1 atc.TaskConfig) {
	fake.setTaskConfigMutex.Lock()
	fake.setTaskConfigArgsForCall = append(fake.setTaskConfigArgsForCall, struct {
		arg1 atc.TaskConfig
	}{arg1})
	stub := fake.SetTaskConfigStub
	fake.recordInvocation("SetTaskConfig", []interface{}{arg1})
	fake.setTaskConfigMutex.Unlock()
	if stub != nil {
		fake.SetTaskConfigStub(arg1)
	}
}

func (fake *FakeTaskDelegate) SetTaskConfigCallCount() int {
	fake.setTaskConfigMutex.RLock()
	defer fake.setTaskConfigMutex.RUnlock()
	return len(fake.setTaskConfigArgsForCall)
}

func (fake *FakeTaskDelegate) SetTaskConfigCalls(stub func(atc.TaskConfig)) {
	fake.setTaskConfigMutex.Lock()
	defer fake.setTaskConfigMutex.Unlock()
	fake.SetTaskConfigStub = stub
}

func (fake *FakeTaskDelegate) SetTaskConfigArgsForCall(i int) atc.TaskConfig {
	fake.setTaskConfigMutex.RLock()
	defer fake.setTaskConfigMutex.RUnlock()
	argsForCall := fake.setTaskConfigArgsForCall[i]
	return argsForCall.arg1
}

func (fake *FakeTaskDelegate) StartSpan(arg1 context.Context, arg2 string, arg3 tracing.Attrs) (context.Context, trace.Span) {
	fake.startSpanMutex.Lock()
	ret, specificReturn := fake.startSpanReturnsOnCall[len(fake.startSpanArgsForCall)]
	fake.startSpanArgsForCall = append(fake.startSpanArgsForCall, struct {
		arg1 context.Context
		arg2 string
		arg3 tracing.Attrs
	}{arg1, arg2, arg3})
	stub := fake.StartSpanStub
	fakeReturns := fake.startSpanReturns
	fake.recordInvocation("StartSpan", []interface{}{arg1, arg2, arg3})
	fake.startSpanMutex.Unlock()
	if stub != nil {
		return stub(arg1, arg2, arg3)
	}
	if specificReturn {
		return ret.result1, ret.result2
	}
	return fakeReturns.result1, fakeReturns.result2
}

func (fake *FakeTaskDelegate) StartSpanCallCount() int {
	fake.startSpanMutex.RLock()
	defer fake.startSpanMutex.RUnlock()
	return len(fake.startSpanArgsForCall)
}

func (fake *FakeTaskDelegate) StartSpanCalls(stub func(context.Context, string, tracing.Attrs) (context.Context, trace.Span)) {
	fake.startSpanMutex.Lock()
	defer fake.startSpanMutex.Unlock()
	fake.StartSpanStub = stub
}

func (fake *FakeTaskDelegate) StartSpanArgsForCall(i int) (context.Context, string, tracing.Attrs) {
	fake.startSpanMutex.RLock()
	defer fake.startSpanMutex.RUnlock()
	argsForCall := fake.startSpanArgsForCall[i]
	return argsForCall.arg1, argsForCall.arg2, argsForCall.arg3
}

func (fake *FakeTaskDelegate) StartSpanReturns(result1 context.Context, result2 trace.Span) {
	fake.startSpanMutex.Lock()
	defer fake.startSpanMutex.Unlock()
	fake.StartSpanStub = nil
	fake.startSpanReturns = struct {
		result1 context.Context
		result2 trace.Span
	}{result1, result2}
}

func (fake *FakeTaskDelegate) StartSpanReturnsOnCall(i int, result1 context.Context, result2 trace.Span) {
	fake.startSpanMutex.Lock()
	defer fake.startSpanMutex.Unlock()
	fake.StartSpanStub = nil
	if fake.startSpanReturnsOnCall == nil {
		fake.startSpanReturnsOnCall = make(map[int]struct {
			result1 context.Context
			result2 trace.Span
		})
	}
	fake.startSpanReturnsOnCall[i] = struct {
		result1 context.Context
		result2 trace.Span
	}{result1, result2}
}

func (fake *FakeTaskDelegate) Starting(arg1 lager.Logger) {
	fake.startingMutex.Lock()
	fake.startingArgsForCall = append(fake.startingArgsForCall, struct {
		arg1 lager.Logger
	}{arg1})
	stub := fake.StartingStub
	fake.recordInvocation("Starting", []interface{}{arg1})
	fake.startingMutex.Unlock()
	if stub != nil {
		fake.StartingStub(arg1)
	}
}

func (fake *FakeTaskDelegate) StartingCallCount() int {
	fake.startingMutex.RLock()
	defer fake.startingMutex.RUnlock()
	return len(fake.startingArgsForCall)
}

func (fake *FakeTaskDelegate) StartingCalls(stub func(lager.Logger)) {
	fake.startingMutex.Lock()
	defer fake.startingMutex.Unlock()
	fake.StartingStub = stub
}

func (fake *FakeTaskDelegate) StartingArgsForCall(i int) lager.Logger {
	fake.startingMutex.RLock()
	defer fake.startingMutex.RUnlock()
	argsForCall := fake.startingArgsForCall[i]
	return argsForCall.arg1
}

func (fake *FakeTaskDelegate) Stderr() io.Writer {
	fake.stderrMutex.Lock()
	ret, specificReturn := fake.stderrReturnsOnCall[len(fake.stderrArgsForCall)]
	fake.stderrArgsForCall = append(fake.stderrArgsForCall, struct {
	}{})
	stub := fake.StderrStub
	fakeReturns := fake.stderrReturns
	fake.recordInvocation("Stderr", []interface{}{})
	fake.stderrMutex.Unlock()
	if stub != nil {
		return stub()
	}
	if specificReturn {
		return ret.result1
	}
	return fakeReturns.result1
}

func (fake *FakeTaskDelegate) StderrCallCount() int {
	fake.stderrMutex.RLock()
	defer fake.stderrMutex.RUnlock()
	return len(fake.stderrArgsForCall)
}

func (fake *FakeTaskDelegate) StderrCalls(stub func() io.Writer) {
	fake.stderrMutex.Lock()
	defer fake.stderrMutex.Unlock()
	fake.StderrStub = stub
}

func (fake *FakeTaskDelegate) StderrReturns(result1 io.Writer) {
	fake.stderrMutex.Lock()
	defer fake.stderrMutex.Unlock()
	fake.StderrStub = nil
	fake.stderrReturns = struct {
		result1 io.Writer
	}{result1}
}

func (fake *FakeTaskDelegate) StderrReturnsOnCall(i int, result1 io.Writer) {
	fake.stderrMutex.Lock()
	defer fake.stderrMutex.Unlock()
	fake.StderrStub = nil
	if fake.stderrReturnsOnCall == nil {
		fake.stderrReturnsOnCall = make(map[int]struct {
			result1 io.Writer
		})
	}
	fake.stderrReturnsOnCall[i] = struct {
		result1 io.Writer
	}{result1}
}

func (fake *FakeTaskDelegate) Stdout() io.Writer {
	fake.stdoutMutex.Lock()
	ret, specificReturn := fake.stdoutReturnsOnCall[len(fake.stdoutArgsForCall)]
	fake.stdoutArgsForCall = append(fake.stdoutArgsForCall, struct {
	}{})
	stub := fake.StdoutStub
	fakeReturns := fake.stdoutReturns
	fake.recordInvocation("Stdout", []interface{}{})
	fake.stdoutMutex.Unlock()
	if stub != nil {
		return stub()
	}
	if specificReturn {
		return ret.result1
	}
	return fakeReturns.result1
}

func (fake *FakeTaskDelegate) StdoutCallCount() int {
	fake.stdoutMutex.RLock()
	defer fake.stdoutMutex.RUnlock()
	return len(fake.stdoutArgsForCall)
}

func (fake *FakeTaskDelegate) StdoutCalls(stub func() io.Writer) {
	fake.stdoutMutex.Lock()
	defer fake.stdoutMutex.Unlock()
	fake.StdoutStub = stub
}

func (fake *FakeTaskDelegate) StdoutReturns(result1 io.Writer) {
	fake.stdoutMutex.Lock()
	defer fake.stdoutMutex.Unlock()
	fake.StdoutStub = nil
	fake.stdoutReturns = struct {
		result1 io.Writer
	}{result1}
}

func (fake *FakeTaskDelegate) StdoutReturnsOnCall(i int, result1 io.Writer) {
	fake.stdoutMutex.Lock()
	defer fake.stdoutMutex.Unlock()
	fake.StdoutStub = nil
	if fake.stdoutReturnsOnCall == nil {
		fake.stdoutReturnsOnCall = make(map[int]struct {
			result1 io.Writer
		})
	}
	fake.stdoutReturnsOnCall[i] = struct {
		result1 io.Writer
	}{result1}
}

<<<<<<< HEAD
func (fake *FakeTaskDelegate) Variables(arg1 context.Context, arg2 atc.VarSourceConfigs) vars.Variables {
	fake.variablesMutex.Lock()
	ret, specificReturn := fake.variablesReturnsOnCall[len(fake.variablesArgsForCall)]
	fake.variablesArgsForCall = append(fake.variablesArgsForCall, struct {
		arg1 context.Context
		arg2 atc.VarSourceConfigs
	}{arg1, arg2})
	stub := fake.VariablesStub
	fakeReturns := fake.variablesReturns
	fake.recordInvocation("Variables", []interface{}{arg1, arg2})
	fake.variablesMutex.Unlock()
	if stub != nil {
		return stub(arg1, arg2)
	}
	if specificReturn {
		return ret.result1
	}
	return fakeReturns.result1
}

func (fake *FakeTaskDelegate) VariablesCallCount() int {
	fake.variablesMutex.RLock()
	defer fake.variablesMutex.RUnlock()
	return len(fake.variablesArgsForCall)
}

func (fake *FakeTaskDelegate) VariablesCalls(stub func(context.Context, atc.VarSourceConfigs) vars.Variables) {
	fake.variablesMutex.Lock()
	defer fake.variablesMutex.Unlock()
	fake.VariablesStub = stub
}

func (fake *FakeTaskDelegate) VariablesArgsForCall(i int) (context.Context, atc.VarSourceConfigs) {
	fake.variablesMutex.RLock()
	defer fake.variablesMutex.RUnlock()
	argsForCall := fake.variablesArgsForCall[i]
	return argsForCall.arg1, argsForCall.arg2
}

func (fake *FakeTaskDelegate) VariablesReturns(result1 vars.Variables) {
	fake.variablesMutex.Lock()
	defer fake.variablesMutex.Unlock()
	fake.VariablesStub = nil
	fake.variablesReturns = struct {
		result1 vars.Variables
	}{result1}
}

func (fake *FakeTaskDelegate) VariablesReturnsOnCall(i int, result1 vars.Variables) {
	fake.variablesMutex.Lock()
	defer fake.variablesMutex.Unlock()
	fake.VariablesStub = nil
	if fake.variablesReturnsOnCall == nil {
		fake.variablesReturnsOnCall = make(map[int]struct {
			result1 vars.Variables
		})
	}
	fake.variablesReturnsOnCall[i] = struct {
		result1 vars.Variables
	}{result1}
=======
func (fake *FakeTaskDelegate) WaitingForWorker(arg1 lager.Logger) {
	fake.waitingForWorkerMutex.Lock()
	fake.waitingForWorkerArgsForCall = append(fake.waitingForWorkerArgsForCall, struct {
		arg1 lager.Logger
	}{arg1})
	stub := fake.WaitingForWorkerStub
	fake.recordInvocation("WaitingForWorker", []interface{}{arg1})
	fake.waitingForWorkerMutex.Unlock()
	if stub != nil {
		fake.WaitingForWorkerStub(arg1)
	}
}

func (fake *FakeTaskDelegate) WaitingForWorkerCallCount() int {
	fake.waitingForWorkerMutex.RLock()
	defer fake.waitingForWorkerMutex.RUnlock()
	return len(fake.waitingForWorkerArgsForCall)
}

func (fake *FakeTaskDelegate) WaitingForWorkerCalls(stub func(lager.Logger)) {
	fake.waitingForWorkerMutex.Lock()
	defer fake.waitingForWorkerMutex.Unlock()
	fake.WaitingForWorkerStub = stub
}

func (fake *FakeTaskDelegate) WaitingForWorkerArgsForCall(i int) lager.Logger {
	fake.waitingForWorkerMutex.RLock()
	defer fake.waitingForWorkerMutex.RUnlock()
	argsForCall := fake.waitingForWorkerArgsForCall[i]
	return argsForCall.arg1
>>>>>>> 88fd019d
}

func (fake *FakeTaskDelegate) Invocations() map[string][][]interface{} {
	fake.invocationsMutex.RLock()
	defer fake.invocationsMutex.RUnlock()
	fake.erroredMutex.RLock()
	defer fake.erroredMutex.RUnlock()
	fake.fetchImageMutex.RLock()
	defer fake.fetchImageMutex.RUnlock()
	fake.finishedMutex.RLock()
	defer fake.finishedMutex.RUnlock()
	fake.initializingMutex.RLock()
	defer fake.initializingMutex.RUnlock()
	fake.selectedWorkerMutex.RLock()
	defer fake.selectedWorkerMutex.RUnlock()
	fake.setTaskConfigMutex.RLock()
	defer fake.setTaskConfigMutex.RUnlock()
	fake.startSpanMutex.RLock()
	defer fake.startSpanMutex.RUnlock()
	fake.startingMutex.RLock()
	defer fake.startingMutex.RUnlock()
	fake.stderrMutex.RLock()
	defer fake.stderrMutex.RUnlock()
	fake.stdoutMutex.RLock()
	defer fake.stdoutMutex.RUnlock()
<<<<<<< HEAD
	fake.variablesMutex.RLock()
	defer fake.variablesMutex.RUnlock()
=======
	fake.waitingForWorkerMutex.RLock()
	defer fake.waitingForWorkerMutex.RUnlock()
>>>>>>> 88fd019d
	copiedInvocations := map[string][][]interface{}{}
	for key, value := range fake.invocations {
		copiedInvocations[key] = value
	}
	return copiedInvocations
}

func (fake *FakeTaskDelegate) recordInvocation(key string, args []interface{}) {
	fake.invocationsMutex.Lock()
	defer fake.invocationsMutex.Unlock()
	if fake.invocations == nil {
		fake.invocations = map[string][][]interface{}{}
	}
	if fake.invocations[key] == nil {
		fake.invocations[key] = [][]interface{}{}
	}
	fake.invocations[key] = append(fake.invocations[key], args)
}

var _ exec.TaskDelegate = new(FakeTaskDelegate)<|MERGE_RESOLUTION|>--- conflicted
+++ resolved
@@ -11,12 +11,8 @@
 	"github.com/concourse/concourse/atc/exec"
 	"github.com/concourse/concourse/atc/worker"
 	"github.com/concourse/concourse/tracing"
-<<<<<<< HEAD
 	"github.com/concourse/concourse/vars"
-	"go.opentelemetry.io/otel/api/trace"
-=======
 	"go.opentelemetry.io/otel/trace"
->>>>>>> 88fd019d
 )
 
 type FakeTaskDelegate struct {
@@ -107,7 +103,6 @@
 	stdoutReturnsOnCall map[int]struct {
 		result1 io.Writer
 	}
-<<<<<<< HEAD
 	VariablesStub        func(context.Context, atc.VarSourceConfigs) vars.Variables
 	variablesMutex       sync.RWMutex
 	variablesArgsForCall []struct {
@@ -119,12 +114,11 @@
 	}
 	variablesReturnsOnCall map[int]struct {
 		result1 vars.Variables
-=======
+	}
 	WaitingForWorkerStub        func(lager.Logger)
 	waitingForWorkerMutex       sync.RWMutex
 	waitingForWorkerArgsForCall []struct {
 		arg1 lager.Logger
->>>>>>> 88fd019d
 	}
 	invocations      map[string][][]interface{}
 	invocationsMutex sync.RWMutex
@@ -567,7 +561,6 @@
 	}{result1}
 }
 
-<<<<<<< HEAD
 func (fake *FakeTaskDelegate) Variables(arg1 context.Context, arg2 atc.VarSourceConfigs) vars.Variables {
 	fake.variablesMutex.Lock()
 	ret, specificReturn := fake.variablesReturnsOnCall[len(fake.variablesArgsForCall)]
@@ -628,7 +621,8 @@
 	fake.variablesReturnsOnCall[i] = struct {
 		result1 vars.Variables
 	}{result1}
-=======
+}
+
 func (fake *FakeTaskDelegate) WaitingForWorker(arg1 lager.Logger) {
 	fake.waitingForWorkerMutex.Lock()
 	fake.waitingForWorkerArgsForCall = append(fake.waitingForWorkerArgsForCall, struct {
@@ -659,7 +653,6 @@
 	defer fake.waitingForWorkerMutex.RUnlock()
 	argsForCall := fake.waitingForWorkerArgsForCall[i]
 	return argsForCall.arg1
->>>>>>> 88fd019d
 }
 
 func (fake *FakeTaskDelegate) Invocations() map[string][][]interface{} {
@@ -685,13 +678,10 @@
 	defer fake.stderrMutex.RUnlock()
 	fake.stdoutMutex.RLock()
 	defer fake.stdoutMutex.RUnlock()
-<<<<<<< HEAD
 	fake.variablesMutex.RLock()
 	defer fake.variablesMutex.RUnlock()
-=======
 	fake.waitingForWorkerMutex.RLock()
 	defer fake.waitingForWorkerMutex.RUnlock()
->>>>>>> 88fd019d
 	copiedInvocations := map[string][][]interface{}{}
 	for key, value := range fake.invocations {
 		copiedInvocations[key] = value
