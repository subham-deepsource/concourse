package exec_test

import (
	"context"
	"errors"
	"io"

	. "github.com/onsi/ginkgo"
	. "github.com/onsi/gomega"
	"go.opentelemetry.io/otel/api/trace"

	"code.cloudfoundry.org/lager/lagerctx"
	"code.cloudfoundry.org/lager/lagertest"
	"github.com/concourse/concourse/atc"
	"github.com/concourse/concourse/atc/db"
	"github.com/concourse/concourse/atc/db/dbfakes"
	"github.com/concourse/concourse/atc/exec"
	"github.com/concourse/concourse/atc/exec/build"
	"github.com/concourse/concourse/atc/exec/build/buildfakes"
	"github.com/concourse/concourse/atc/exec/execfakes"
	"github.com/concourse/concourse/atc/worker/workerfakes"
	"github.com/concourse/concourse/vars"
	"github.com/onsi/gomega/gbytes"
)

var _ = Describe("SetPipelineStep", func() {

	const badPipelineContentWithInvalidSyntax = `
---
jobs:
- name:
`

	const pipelineContent = `
---
jobs:
- name: some-job
  plan:
  - task: some-task
    config:
      platform: linux
      image_resource:
        type: registry-image
        source: {repository: busybox}
      run:
        path: echo
        args:
         - hello
`

	var pipelineObject = atc.Config{
		Jobs: atc.JobConfigs{
			{
				Name: "some-job",
				PlanSequence: []atc.Step{
					{
						Config: &atc.TaskStep{
							Name: "some-task",
							Config: &atc.TaskConfig{
								Platform: "linux",
								ImageResource: &atc.ImageResource{
									Type:   "registry-image",
									Source: atc.Source{"repository": "busybox"},
								},
								Run: atc.TaskRunConfig{
									Path: "echo",
									Args: []string{"hello"},
								},
							},
						},
					},
				},
			},
		},
	}

	var (
		ctx        context.Context
		cancel     func()
		testLogger *lagertest.TestLogger

<<<<<<< HEAD
		fakeDelegate        *execfakes.FakeSetPipelineStepDelegate
		fakeDelegateFactory *execfakes.FakeSetPipelineStepDelegateFactory

=======
>>>>>>> 37c4aebf
		fakeTeamFactory  *dbfakes.FakeTeamFactory
		fakeBuildFactory *dbfakes.FakeBuildFactory
		fakeBuild        *dbfakes.FakeBuild
		fakeTeam         *dbfakes.FakeTeam
		fakePipeline     *dbfakes.FakePipeline
		spanCtx          context.Context
		fakeDelegate     *execfakes.FakeSetPipelineStepDelegate

		fakeWorkerClient *workerfakes.FakeClient

		spPlan             *atc.SetPipelinePlan
		artifactRepository *build.Repository
		state              *execfakes.FakeRunState
		fakeSource         *buildfakes.FakeRegisterableArtifact

		spStep  exec.Step
		stepErr error

		stepMetadata = exec.StepMetadata{
			TeamID:               123,
			TeamName:             "some-team",
			JobID:                87,
			JobName:              "some-job",
			BuildID:              42,
			BuildName:            "some-build",
			PipelineID:           4567,
			PipelineName:         "some-pipeline",
			PipelineInstanceVars: atc.InstanceVars{"branch": "feature/foo"},
		}

		stdout, stderr *gbytes.Buffer

		planID = "56"
	)

	BeforeEach(func() {
		testLogger = lagertest.NewTestLogger("set-pipeline-action-test")
		ctx, cancel = context.WithCancel(context.Background())
		ctx = lagerctx.NewContext(ctx, testLogger)

		artifactRepository = build.NewRepository()
		state = new(execfakes.FakeRunState)
		state.ArtifactRepositoryReturns(artifactRepository)

		state.GetStub = vars.StaticVariables{"source-param": "super-secret-source"}.Get

		fakeSource = new(buildfakes.FakeRegisterableArtifact)
		artifactRepository.RegisterArtifact("some-resource", fakeSource)

		stdout = gbytes.NewBuffer()
		stderr = gbytes.NewBuffer()

		fakeDelegate = new(execfakes.FakeSetPipelineStepDelegate)
		fakeDelegate.StdoutReturns(stdout)
		fakeDelegate.StderrReturns(stderr)

<<<<<<< HEAD
		fakeDelegateFactory = new(execfakes.FakeSetPipelineStepDelegateFactory)
		fakeDelegateFactory.SetPipelineStepDelegateReturns(fakeDelegate)
=======
		spanCtx = context.Background()
		fakeDelegate.StartSpanReturns(spanCtx, trace.NoopSpan{})
>>>>>>> 37c4aebf

		fakeTeamFactory = new(dbfakes.FakeTeamFactory)
		fakeBuildFactory = new(dbfakes.FakeBuildFactory)
		fakeBuild = new(dbfakes.FakeBuild)
		fakeTeam = new(dbfakes.FakeTeam)
		fakePipeline = new(dbfakes.FakePipeline)

		stepMetadata = exec.StepMetadata{
			TeamID:               123,
			TeamName:             "some-team",
			BuildID:              42,
			BuildName:            "some-build",
			PipelineID:           4567,
			PipelineName:         "some-pipeline",
			PipelineInstanceVars: atc.InstanceVars{"branch": "feature/foo"},
		}

		fakeTeam.IDReturns(stepMetadata.TeamID)
		fakeTeam.NameReturns(stepMetadata.TeamName)

		fakePipeline.NameReturns("some-pipeline")
		fakePipeline.InstanceVarsReturns(atc.InstanceVars{"branch": "feature/foo"})
		fakeTeamFactory.GetByIDReturns(fakeTeam)
		fakeBuildFactory.BuildReturns(fakeBuild, true, nil)

		fakeWorkerClient = new(workerfakes.FakeClient)

		spPlan = &atc.SetPipelinePlan{
			Name:         "some-pipeline",
			File:         "some-resource/pipeline.yml",
			InstanceVars: atc.InstanceVars{"branch": "feature/foo"},
		}
	})

	AfterEach(func() {
		cancel()
	})

	JustBeforeEach(func() {
		plan := atc.Plan{
			ID:          atc.PlanID(planID),
			SetPipeline: spPlan,
		}

		spStep = exec.NewSetPipelineStep(
			plan.ID,
			*plan.SetPipeline,
			stepMetadata,
			fakeDelegateFactory,
			fakeTeamFactory,
			fakeBuildFactory,
			fakeWorkerClient,
		)

		stepErr = spStep.Run(ctx, state)
	})

	Context("when file is not configured", func() {
		BeforeEach(func() {
			spPlan = &atc.SetPipelinePlan{
				Name: "some-pipeline",
			}
		})

		It("should fail with error of file not configured", func() {
			Expect(stepErr).To(HaveOccurred())
			Expect(stepErr.Error()).To(Equal("file is not specified"))
		})
	})

	Context("when file is configured", func() {
		Context("pipeline file not exist", func() {
			BeforeEach(func() {
				fakeWorkerClient.StreamFileFromArtifactReturns(nil, errors.New("file not found"))
			})

			It("should fail with error of file not configured", func() {
				Expect(stepErr).To(HaveOccurred())
				Expect(stepErr.Error()).To(Equal("file not found"))
			})
		})

		Context("when pipeline file exists but bad syntax", func() {
			BeforeEach(func() {
				fakeWorkerClient.StreamFileFromArtifactReturns(&fakeReadCloser{str: badPipelineContentWithInvalidSyntax}, nil)
			})

			It("should not return error", func() {
				Expect(stepErr).NotTo(HaveOccurred())
			})

			It("should stderr have error message", func() {
				Expect(stderr).To(gbytes.Say("invalid pipeline:"))
				Expect(stderr).To(gbytes.Say("- invalid jobs:"))
			})

			It("should finish unsuccessfully", func() {
				Expect(fakeDelegate.FinishedCallCount()).To(Equal(1))
				_, succeeded := fakeDelegate.FinishedArgsForCall(0)
				Expect(succeeded).To(BeFalse())
			})
		})

		Context("when pipeline file is good", func() {
			BeforeEach(func() {
				fakeWorkerClient.StreamFileFromArtifactReturns(&fakeReadCloser{str: pipelineContent}, nil)
			})

			Context("when get pipeline fails", func() {
				BeforeEach(func() {
					fakeTeam.PipelineReturns(nil, false, errors.New("fail to get pipeline"))
				})

				It("should return error", func() {
					Expect(stepErr).To(HaveOccurred())
					Expect(stepErr.Error()).To(Equal("fail to get pipeline"))
				})
			})

			Context("when specified pipeline not found", func() {
				BeforeEach(func() {
					fakeTeam.PipelineReturns(nil, false, nil)
					fakeBuild.SavePipelineReturns(fakePipeline, true, nil)
				})

				It("should save the pipeline", func() {
					Expect(fakeBuild.SavePipelineCallCount()).To(Equal(1))
					ref, _, _, _, paused := fakeBuild.SavePipelineArgsForCall(0)
					Expect(ref).To(Equal(atc.PipelineRef{
						Name:         "some-pipeline",
						InstanceVars: atc.InstanceVars{"branch": "feature/foo"},
					}))
					Expect(paused).To(BeFalse())
				})

				It("should stdout have message", func() {
					Expect(stdout).To(gbytes.Say("done"))
				})
			})

			Context("when specified pipeline exists already", func() {
				BeforeEach(func() {
					fakeTeam.PipelineReturns(fakePipeline, true, nil)
					fakeBuild.SavePipelineReturns(fakePipeline, false, nil)
				})

				Context("when no diff", func() {
					BeforeEach(func() {
						fakePipeline.ConfigReturns(pipelineObject, nil)
						fakePipeline.SetParentIDsReturns(nil)
					})

					It("should log no-diff", func() {
						Expect(stdout).To(gbytes.Say("no diff found."))
					})

					It("should send a set pipeline changed event", func() {
						Expect(fakeDelegate.SetPipelineChangedCallCount()).To(Equal(1))
						_, changed := fakeDelegate.SetPipelineChangedArgsForCall(0)
						Expect(changed).To(BeFalse())
					})

					It("should update the job and build id", func() {
						Expect(fakePipeline.SetParentIDsCallCount()).To(Equal(1))
						jobID, buildID := fakePipeline.SetParentIDsArgsForCall(0)
						Expect(jobID).To(Equal(stepMetadata.JobID))
						Expect(buildID).To(Equal(stepMetadata.BuildID))
					})
				})

				Context("when there are some diff", func() {
					BeforeEach(func() {
						pipelineObject.Jobs[0].PlanSequence[0].Config.(*atc.TaskStep).Config.Run.Args = []string{"hello world"}
						fakePipeline.ConfigReturns(pipelineObject, nil)
					})

					It("should log diff", func() {
						Expect(stdout).To(gbytes.Say("job some-job has changed:"))
					})

					It("should send a set pipeline changed event", func() {
						Expect(fakeDelegate.SetPipelineChangedCallCount()).To(Equal(1))
						_, changed := fakeDelegate.SetPipelineChangedArgsForCall(0)
						Expect(changed).To(BeTrue())
					})
				})

				Context("when SavePipeline fails", func() {
					BeforeEach(func() {
						fakeBuild.SavePipelineReturns(nil, false, errors.New("failed to save"))
					})

					It("should return error", func() {
						Expect(stepErr).To(HaveOccurred())
						Expect(stepErr.Error()).To(Equal("failed to save"))
					})

					Context("due to the pipeline being set by a newer build", func() {
						BeforeEach(func() {
							fakeBuild.SavePipelineReturns(nil, false, db.ErrSetByNewerBuild)
						})
						It("logs a warning", func() {
							Expect(stderr).To(gbytes.Say("WARNING: the pipeline was not saved because it was already saved by a newer build"))
						})
						It("does not fail the step", func() {
							Expect(stepErr).ToNot(HaveOccurred())
							Expect(spStep.Succeeded()).To(BeTrue())
						})
					})
				})

				It("should save the pipeline un-paused", func() {
					Expect(fakeBuild.SavePipelineCallCount()).To(Equal(1))
					ref, _, _, _, paused := fakeBuild.SavePipelineArgsForCall(0)
					Expect(ref).To(Equal(atc.PipelineRef{
						Name:         "some-pipeline",
						InstanceVars: atc.InstanceVars{"branch": "feature/foo"},
					}))
					Expect(paused).To(BeFalse())
				})

				It("should stdout have message", func() {
					Expect(stdout).To(gbytes.Say("setting pipeline: some-pipeline"))
					Expect(stdout).To(gbytes.Say("done"))
				})

				It("should finish successfully", func() {
					Expect(fakeDelegate.FinishedCallCount()).To(Equal(1))
					_, succeeded := fakeDelegate.FinishedArgsForCall(0)
					Expect(succeeded).To(BeTrue())
				})
			})

			Context("when set-pipeline self", func() {
				BeforeEach(func() {
					spPlan = &atc.SetPipelinePlan{
						Name:         "self",
						File:         "some-resource/pipeline.yml",
						Team:         "foo-team",
						InstanceVars: atc.InstanceVars{"branch": "feature/foo"},
					}
					fakeBuild.SavePipelineReturns(fakePipeline, false, nil)
				})

				It("should save the pipeline itself", func() {
					Expect(fakeBuild.SavePipelineCallCount()).To(Equal(1))
					pipelineRef, _, _, _, _ := fakeBuild.SavePipelineArgsForCall(0)
					Expect(pipelineRef).To(Equal(atc.PipelineRef{
						Name:         "some-pipeline",
						InstanceVars: atc.InstanceVars{"branch": "feature/foo"},
					}))
				})

				It("should save to the current team", func() {
					Expect(fakeBuild.SavePipelineCallCount()).To(Equal(1))
					_, teamId, _, _, _ := fakeBuild.SavePipelineArgsForCall(0)
					Expect(teamId).To(Equal(fakeTeam.ID()))
				})

				It("should print an experimental message", func() {
					Expect(stderr).To(gbytes.Say("WARNING: 'set_pipeline: self' is experimental"))
					Expect(stderr).To(gbytes.Say("contribute to discussion #5732"))
					Expect(stderr).To(gbytes.Say("discussions/5732"))
				})
			})

			Context("when team is configured", func() {
				var (
					fakeUserCurrentTeam *dbfakes.FakeTeam
				)

				BeforeEach(func() {
					fakeUserCurrentTeam = new(dbfakes.FakeTeam)
					fakeUserCurrentTeam.IDReturns(111)
					fakeUserCurrentTeam.NameReturns("main")
					fakeUserCurrentTeam.AdminReturns(false)

					stepMetadata.TeamID = fakeUserCurrentTeam.ID()
					stepMetadata.TeamName = fakeUserCurrentTeam.Name()
					fakeTeamFactory.FindTeamReturnsOnCall(
						0,
						fakeUserCurrentTeam, true, nil,
					)
				})

				Context("when team is set to the empty string", func() {
					BeforeEach(func() {
						fakeBuild.PipelineReturns(fakePipeline, true, nil)
						fakeBuild.SavePipelineReturns(fakePipeline, false, nil)
						spPlan.Team = ""
					})

					It("should finish successfully", func() {
						Expect(fakeDelegate.FinishedCallCount()).To(Equal(1))
						_, succeeded := fakeDelegate.FinishedArgsForCall(0)
						Expect(succeeded).To(BeTrue())
					})
				})

				Context("when team does not exist", func() {
					BeforeEach(func() {
						spPlan.Team = "not-found"
						fakeTeamFactory.FindTeamReturnsOnCall(
							1,
							nil, false, nil,
						)
					})

					It("should return error", func() {
						Expect(stepErr).To(HaveOccurred())
						Expect(stepErr.Error()).To(Equal("team not-found not found"))
					})
				})

				Context("when team exists", func() {
					Context("when the target team is the current team", func() {
						BeforeEach(func() {
							spPlan.Team = fakeUserCurrentTeam.Name()
							fakeTeamFactory.FindTeamReturnsOnCall(
								1,
								fakeUserCurrentTeam, true, nil,
							)

							fakeBuild.PipelineReturns(fakePipeline, true, nil)
							fakeBuild.SavePipelineReturns(fakePipeline, false, nil)
						})

						It("should finish successfully", func() {
							_, teamID, _, _, _ := fakeBuild.SavePipelineArgsForCall(0)
							Expect(teamID).To(Equal(fakeUserCurrentTeam.ID()))
							Expect(fakeDelegate.FinishedCallCount()).To(Equal(1))
							_, succeeded := fakeDelegate.FinishedArgsForCall(0)
							Expect(succeeded).To(BeTrue())
						})

						It("should print an experimental message", func() {
							Expect(stderr).To(gbytes.Say("WARNING: specifying the team"))
							Expect(stderr).To(gbytes.Say("contribute to discussion #5731"))
							Expect(stderr).To(gbytes.Say("discussions/5731"))
						})
					})

					Context("when the team is not the current team", func() {
						BeforeEach(func() {
							spPlan.Team = fakeTeam.Name()
							fakeTeamFactory.FindTeamReturnsOnCall(
								1,
								fakeTeam, true, nil,
							)
						})

						Context("when the current team is an admin team", func() {
							BeforeEach(func() {
								fakeUserCurrentTeam.AdminReturns(true)

								fakeBuild.PipelineReturns(fakePipeline, true, nil)
								fakeBuild.SavePipelineReturns(fakePipeline, false, nil)
							})

							It("should finish successfully", func() {
								_, teamID, _, _, _ := fakeBuild.SavePipelineArgsForCall(0)
								Expect(teamID).To(Equal(fakeTeam.ID()))
								Expect(fakeDelegate.FinishedCallCount()).To(Equal(1))
								_, succeeded := fakeDelegate.FinishedArgsForCall(0)
								Expect(succeeded).To(BeTrue())
							})
						})

						Context("when the current team is not an admin team", func() {
							It("should return error", func() {

								Expect(stepErr).To(HaveOccurred())
								Expect(stepErr.Error()).To(Equal(
									"only main team can set another team's pipeline",
								))
							})
						})
					})
				})
			})
		})
	})
})

type fakeReadCloser struct {
	str   string
	index int
}

func (r *fakeReadCloser) Read(p []byte) (int, error) {
	if r.index >= len(r.str) {
		return 0, io.EOF
	}
	l := copy(p, []byte(r.str)[r.index:])
	r.index += l
	return l, nil
}

func (r *fakeReadCloser) Close() error {
	return nil
}<|MERGE_RESOLUTION|>--- conflicted
+++ resolved
@@ -79,19 +79,15 @@
 		cancel     func()
 		testLogger *lagertest.TestLogger
 
-<<<<<<< HEAD
-		fakeDelegate        *execfakes.FakeSetPipelineStepDelegate
-		fakeDelegateFactory *execfakes.FakeSetPipelineStepDelegateFactory
-
-=======
->>>>>>> 37c4aebf
 		fakeTeamFactory  *dbfakes.FakeTeamFactory
 		fakeBuildFactory *dbfakes.FakeBuildFactory
 		fakeBuild        *dbfakes.FakeBuild
 		fakeTeam         *dbfakes.FakeTeam
 		fakePipeline     *dbfakes.FakePipeline
 		spanCtx          context.Context
-		fakeDelegate     *execfakes.FakeSetPipelineStepDelegate
+
+		fakeDelegate        *execfakes.FakeSetPipelineStepDelegate
+		fakeDelegateFactory *execfakes.FakeSetPipelineStepDelegateFactory
 
 		fakeWorkerClient *workerfakes.FakeClient
 
@@ -141,13 +137,11 @@
 		fakeDelegate.StdoutReturns(stdout)
 		fakeDelegate.StderrReturns(stderr)
 
-<<<<<<< HEAD
+		spanCtx = context.Background()
+		fakeDelegate.StartSpanReturns(spanCtx, trace.NoopSpan{})
+
 		fakeDelegateFactory = new(execfakes.FakeSetPipelineStepDelegateFactory)
 		fakeDelegateFactory.SetPipelineStepDelegateReturns(fakeDelegate)
-=======
-		spanCtx = context.Background()
-		fakeDelegate.StartSpanReturns(spanCtx, trace.NoopSpan{})
->>>>>>> 37c4aebf
 
 		fakeTeamFactory = new(dbfakes.FakeTeamFactory)
 		fakeBuildFactory = new(dbfakes.FakeBuildFactory)
