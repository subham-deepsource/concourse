--- conflicted
+++ resolved
@@ -194,23 +194,12 @@
 
 			Context("when config is referenced in resources", func() {
 				BeforeEach(func() {
-<<<<<<< HEAD
-					resourceConfig, err := resourceConfigFactory.FindOrCreateResourceConfig(
-						logger,
-						"some-base-type",
-=======
 					_, err := usedResource.SetResourceConfig(
 						logger,
->>>>>>> 0cba188c
 						atc.Source{"some": "source"},
 						creds.VersionedResourceTypes{},
 					)
 					Expect(err).NotTo(HaveOccurred())
-<<<<<<< HEAD
-					err = usedResource.SetResourceConfig(resourceConfig.ID())
-					Expect(err).NotTo(HaveOccurred())
-=======
->>>>>>> 0cba188c
 				})
 
 				It("preserve the config", func() {
@@ -240,8 +229,6 @@
 					Expect(countResourceConfigs()).To(BeZero())
 				})
 			})
-<<<<<<< HEAD
-=======
 
 			Context("when config is referenced in resource types", func() {
 				BeforeEach(func() {
@@ -279,7 +266,6 @@
 					Expect(countResourceConfigs()).To(BeZero())
 				})
 			})
->>>>>>> 0cba188c
 		})
 	})
 })