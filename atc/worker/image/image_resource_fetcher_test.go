package image_test

import (
	"archive/tar"
	"compress/gzip"
	"context"
	"crypto/sha256"
	"errors"
	"fmt"
	"io"
	"io/ioutil"

	"code.cloudfoundry.org/lager"
	"code.cloudfoundry.org/lager/lagertest"
	"github.com/cloudfoundry/bosh-cli/director/template"
	"github.com/concourse/concourse/atc"
	"github.com/concourse/concourse/atc/creds"
	"github.com/concourse/concourse/atc/db"
	"github.com/concourse/concourse/atc/db/dbfakes"
	"github.com/concourse/concourse/atc/resource"
	"github.com/concourse/concourse/atc/resource/resourcefakes"
	v2 "github.com/concourse/concourse/atc/resource/v2"
	"github.com/concourse/concourse/atc/worker"
	"github.com/concourse/concourse/atc/worker/image"
	"github.com/concourse/concourse/atc/worker/workerfakes"

	. "github.com/onsi/ginkgo"
	. "github.com/onsi/gomega"
	"github.com/onsi/gomega/gbytes"
)

var _ = Describe("Image", func() {
	var fakeResourceFactory *resourcefakes.FakeResourceFactory
	var fakeResourceFetcher *resourcefakes.FakeFetcher
	var fakeResourceCacheFactory *dbfakes.FakeResourceCacheFactory
	var fakeCreatingContainer *dbfakes.FakeCreatingContainer
	var fakeCheckResource *resourcefakes.FakeResource
	var fakeCheckResourceType *resourcefakes.FakeResource

	var imageResourceFetcher image.ImageResourceFetcher

	var stderrBuf *gbytes.Buffer

	var logger lager.Logger
	var imageResource worker.ImageResource
	var version atc.Version
	var defaultSpace atc.Space
	var ctx context.Context
	var fakeImageFetchingDelegate *workerfakes.FakeImageFetchingDelegate
	var fakeWorker *workerfakes.FakeWorker

	var customTypes creds.VersionedResourceTypes
	var privileged bool

	var fetchedVolume worker.Volume
	var fetchedMetadataReader io.ReadCloser
	var fetchedVersion atc.Version
	var fetchErr error
	var teamID int
	var variables template.StaticVariables

	var resourceDefaultSpace atc.Space
	var resourceLatestVersions map[atc.Space]atc.Version
	var resourceTypeDefaultSpace atc.Space
	var resourceTypeLatestVersions map[atc.Space]atc.Version

	var resourceCheckError error

	BeforeEach(func() {
		fakeResourceFactory = new(resourcefakes.FakeResourceFactory)
		fakeResourceFetcher = new(resourcefakes.FakeFetcher)
<<<<<<< HEAD
		fakeResourceFetcherFactory.FetcherForReturns(fakeResourceFetcher)
=======
		fakeResourceConfigFactory = new(dbfakes.FakeResourceConfigFactory)
>>>>>>> 425244de
		fakeCreatingContainer = new(dbfakes.FakeCreatingContainer)
		fakeCheckResource = new(resourcefakes.FakeResource)
		fakeCheckResourceType = new(resourcefakes.FakeResource)

		stderrBuf = gbytes.NewBuffer()

		variables = template.StaticVariables{
			"source-param":   "super-secret-sauce",
			"a-source-param": "super-secret-a-source",
			"b-source-param": "super-secret-b-source",
		}

		logger = lagertest.NewTestLogger("test")
		imageResource = worker.ImageResource{
			Type:   "docker",
			Source: creds.NewSource(variables, atc.Source{"some": "((source-param))"}),
			Params: &atc.Params{"some": "params"},
		}
		ctx = context.Background()
		fakeImageFetchingDelegate = new(workerfakes.FakeImageFetchingDelegate)
		fakeImageFetchingDelegate.StderrReturns(stderrBuf)
		fakeWorker = new(workerfakes.FakeWorker)
		fakeWorker.NameReturns("some-worker")
		fakeWorker.TagsReturns(atc.Tags{"worker", "tags"})
		teamID = 123

		customTypes = creds.NewVersionedResourceTypes(variables, atc.VersionedResourceTypes{
			{
				ResourceType: atc.ResourceType{
					Name:   "custom-type-a",
					Type:   "base-type",
					Source: atc.Source{"some": "((a-source-param))"},
				},
				Version: atc.Version{"some": "a-version"},
			},
			{
				ResourceType: atc.ResourceType{
					Name:   "custom-type-b",
					Type:   "custom-type-a",
					Source: atc.Source{"some": "((b-source-param))"},
				},
				Version: atc.Version{"some": "b-version"},
			},
		})

		fakeResourceCacheFactory = new(dbfakes.FakeResourceCacheFactory)
		fakeResourceFactory.NewResourceReturns(fakeCheckResource, nil)

		version = nil
		defaultSpace = ""
		resourceDefaultSpace = ""
		resourceTypeDefaultSpace = ""
		resourceLatestVersions = nil
		resourceTypeLatestVersions = nil
		resourceCheckError = nil
	})

	JustBeforeEach(func() {
		imageResourceFetcher = image.NewImageResourceFetcherFactory(
			fakeResourceCacheFactory,
<<<<<<< HEAD
=======
			fakeResourceConfigFactory,
			fakeResourceFetcher,
			fakeResourceFactory,
>>>>>>> 425244de
		).NewImageResourceFetcher(
			fakeWorker,
			imageResource,
			version,
			defaultSpace,
			teamID,
			customTypes,
			fakeImageFetchingDelegate,
		)

		fakeCheckResourceType.CheckStub = func(context context.Context, handler v2.CheckEventHandler, source atc.Source, from map[atc.Space]atc.Version) error {
			handler.(*image.CheckEventHandler).SavedDefaultSpace = resourceTypeDefaultSpace
			handler.(*image.CheckEventHandler).SavedLatestVersions = resourceTypeLatestVersions
			return nil
		}

		fakeCheckResource.CheckStub = func(context context.Context, handler v2.CheckEventHandler, source atc.Source, from map[atc.Space]atc.Version) error {
			handler.(*image.CheckEventHandler).SavedDefaultSpace = resourceDefaultSpace
			handler.(*image.CheckEventHandler).SavedLatestVersions = resourceLatestVersions
			return resourceCheckError
		}

		fetchedVolume, fetchedMetadataReader, fetchedVersion, fetchErr = imageResourceFetcher.Fetch(
			ctx,
			logger,
			fakeCreatingContainer,
			privileged,
		)
	})

	Context("when no version is specified", func() {
		BeforeEach(func() {
			version = nil
		})

		Context("when initializing the Check resource works", func() {
<<<<<<< HEAD
			BeforeEach(func() {
				fakeResourceFactory.NewResourceReturnsOnCall(0, fakeCheckResource, nil)
=======
			var (
				fakeCheckResource *resourcefakes.FakeResource
				fakeContainer     *workerfakes.FakeContainer
			)

			BeforeEach(func() {
				fakeContainer = new(workerfakes.FakeContainer)
				fakeContainer.HandleReturns("some-handle")
				fakeWorker.FindOrCreateContainerReturnsOnCall(0, fakeContainer, nil)

				fakeCheckResource = new(resourcefakes.FakeResource)
				fakeResourceFactory.NewResourceForContainerReturnsOnCall(0, fakeCheckResource)
>>>>>>> 425244de
			})

			Context("when the resource type the resource depends on a custom type", func() {
				var (
					customResourceTypeName = "custom-type-a"
				)

				BeforeEach(func() {
					imageResource = worker.ImageResource{
						Type:   customResourceTypeName,
						Source: creds.NewSource(variables, atc.Source{"some": "((source-param))"}),
						Params: &atc.Params{"some": "params"},
					}

				})

				Context("and the custom type has a version", func() {
					It("does not check for versions of the custom type", func() {
						Expect(fakeWorker.FindOrCreateContainerCallCount()).To(Equal(1))
					})
				})

				Context("and the custom type does not have a version", func() {
					BeforeEach(func() {
						customTypes = creds.NewVersionedResourceTypes(variables, atc.VersionedResourceTypes{
							{
								ResourceType: atc.ResourceType{
									Name:   "custom-type-a",
									Type:   "base-type",
									Source: atc.Source{"some": "param"},
								},
								Version: nil,
							},
						})

<<<<<<< HEAD
						fakeResourceFactory.NewResourceReturnsOnCall(0, fakeCheckResourceType, nil)
=======
						fakeCheckResourceType = new(resourcefakes.FakeResource)
						fakeWorker.FindOrCreateContainerReturns(fakeContainer, nil)
						fakeResourceFactory.NewResourceForContainerReturnsOnCall(0, fakeCheckResourceType)
>>>>>>> 425244de

						fakeResourceFactory.NewResourceForContainerReturnsOnCall(1, fakeCheckResource)
					})

					It("checks for the latest version of the resource type", func() {
						By("find or create a resource container")
						_, _, _, _, _, containerSpec, _ := fakeWorker.FindOrCreateContainerArgsForCall(0)
						Expect(containerSpec.ImageSpec.ResourceType).To(Equal("custom-type-a"))

						By("calling the resource type's check script")
						Expect(fakeCheckResourceType.CheckCallCount()).To(Equal(1))
					})

					Context("when a version of the custom resource type is found", func() {
						BeforeEach(func() {
							resourceTypeDefaultSpace = "space"
							resourceTypeLatestVersions = map[atc.Space]atc.Version{resourceTypeDefaultSpace: {"some": "version"}}
						})

						It("uses the version of the custom type when checking for the original resource", func() {
							Expect(fakeWorker.FindOrCreateContainerCallCount()).To(Equal(2))
							_, _, _, _, _, containerSpec, customTypes := fakeWorker.FindOrCreateContainerArgsForCall(1)
							Expect(containerSpec.ImageSpec.ResourceType).To(Equal("custom-type-a"))
							Expect(customTypes[0].Version).To(Equal(atc.Version{"some": "version"}))
						})
					})
				})
			})

			Context("when check returns a version", func() {
				BeforeEach(func() {
					resourceDefaultSpace = "space"
					resourceLatestVersions = map[atc.Space]atc.Version{resourceDefaultSpace: {"v": "1"}}
				})

				Context("when saving the version in the database succeeds", func() {
					BeforeEach(func() {
						fakeImageFetchingDelegate.ImageVersionDeterminedReturns(nil)
					})

					Context("when fetching resource fails", func() {
						BeforeEach(func() {
							fakeResourceFetcher.FetchReturns(nil, resource.ErrInterrupted)
						})

						It("returns error", func() {
							Expect(fetchErr).To(Equal(resource.ErrInterrupted))
						})
					})

					Context("when fetching resource succeeds", func() {
						var (
							fakeVolume            *workerfakes.FakeVolume
							fakeUsedResourceCache *dbfakes.FakeUsedResourceCache
						)

						BeforeEach(func() {
							fakeVolume = new(workerfakes.FakeVolume)
							fakeVolume.StreamOutReturns(tgzStreamWith("some-tar-contents"), nil)
							fakeResourceFetcher.FetchReturns(fakeVolume, nil)

							fakeUsedResourceCache = new(dbfakes.FakeUsedResourceCache)
							fakeResourceCacheFactory.FindOrCreateResourceCacheReturns(fakeUsedResourceCache, nil)
						})

						Context("when the resource has a volume", func() {
							var (
								volumePath            string
								fakeUsedResourceCache *dbfakes.FakeUsedResourceCache
							)

							BeforeEach(func() {
								fakeUsedResourceCache = new(dbfakes.FakeUsedResourceCache)
								volumePath = "C:/Documents and Settings/Evan/My Documents"

								fakeVolume.PathReturns(volumePath)

								privileged = true
							})

							Context("calling NewResourceForContainer", func() {
								BeforeEach(func() {
									fakeWorker.FindOrCreateContainerReturns(fakeContainer, nil)
									fakeResourceFactory.NewResourceForContainerReturns(fakeCheckResource)
								})

								It("created the 'check' resource with the correct session, with the currently fetching type removed from the set", func() {
									Expect(fakeWorker.FindOrCreateContainerCallCount()).To(Equal(1))
									cctx, _, delegate, owner, metadata, containerSpec, actualCustomTypes := fakeWorker.FindOrCreateContainerArgsForCall(0)
									Expect(cctx).To(Equal(ctx))
									Expect(owner).To(Equal(db.NewImageCheckContainerOwner(fakeCreatingContainer, 123)))
									Expect(metadata).To(Equal(db.ContainerMetadata{
										Type: db.ContainerTypeCheck,
									}))
									Expect(containerSpec.ImageSpec).To(Equal(worker.ImageSpec{
										ResourceType: "docker",
									}))
									Expect(containerSpec.TeamID).To(Equal(123))
									Expect(actualCustomTypes).To(Equal(customTypes))
									Expect(delegate).To(Equal(fakeImageFetchingDelegate))

									Expect(fakeResourceFactory.NewResourceForContainerCallCount()).To(Equal(1))
									Expect(fakeResourceFactory.NewResourceForContainerArgsForCall(0).Handle()).To(Equal("some-handle"))
								})
							})

							It("succeeds", func() {
								Expect(fetchErr).To(BeNil())
							})

							It("returns the image volume", func() {
								Expect(fetchedVolume).To(Equal(fakeVolume))
							})

							It("calls StreamOut on the versioned source with the right metadata path", func() {
								Expect(fakeVolume.StreamOutCallCount()).To(Equal(1))
								Expect(fakeVolume.StreamOutArgsForCall(0)).To(Equal("metadata.json"))
							})

							It("returns a tar stream containing the contents of metadata.json", func() {
								Expect(ioutil.ReadAll(fetchedMetadataReader)).To(Equal([]byte("some-tar-contents")))
							})

							It("has the version on the image", func() {
								Expect(fetchedVersion).To(Equal(atc.Version{"v": "1"}))
							})

							It("created the 'check' resource with the correct session, with the currently fetching type removed from the set", func() {
								Expect(fakeWorker.FindOrCreateContainerCallCount()).To(Equal(1))
								cctx, _, delegate, owner, metadata, containerSpec, actualCustomTypes := fakeWorker.FindOrCreateContainerArgsForCall(0)
								Expect(cctx).To(Equal(ctx))
								Expect(owner).To(Equal(db.NewImageCheckContainerOwner(fakeCreatingContainer, 123)))
								Expect(metadata).To(Equal(db.ContainerMetadata{
									Type: db.ContainerTypeCheck,
								}))
								Expect(containerSpec.ImageSpec).To(Equal(worker.ImageSpec{
									ResourceType: "docker",
								}))
								Expect(containerSpec.TeamID).To(Equal(123))
								Expect(actualCustomTypes).To(Equal(customTypes))
								Expect(delegate).To(Equal(fakeImageFetchingDelegate))

								Expect(fakeResourceFactory.NewResourceForContainerCallCount()).To(Equal(1))
								Expect(fakeResourceFactory.NewResourceForContainerArgsForCall(0).Handle()).To(Equal("some-handle"))
							})

							It("ran 'check' with the right config", func() {
								Expect(fakeCheckResource.CheckCallCount()).To(Equal(1))
								_, _, checkSource, checkVersion := fakeCheckResource.CheckArgsForCall(0)
								Expect(checkVersion).To(BeNil())
								Expect(checkSource).To(Equal(atc.Source{"some": "super-secret-sauce"}))
							})

							It("saved the image resource version in the database", func() {
								Expect(fakeImageFetchingDelegate.ImageVersionDeterminedCallCount()).To(Equal(1))
								Expect(fakeImageFetchingDelegate.ImageVersionDeterminedArgsForCall(0)).To(Equal(fakeUsedResourceCache))
							})

							It("fetches resource with correct session", func() {
								Expect(fakeResourceFetcher.FetchCallCount()).To(Equal(1))
<<<<<<< HEAD
								_, _, session, eventHandler, tags, actualTeamID, actualCustomTypes, resourceInstance, metadata, delegate := fakeResourceFetcher.FetchArgsForCall(0)
								Expect(metadata).To(Equal(resource.EmptyMetadata{}))
=======
								_, _, session, actualWorker, containerSpec, actualCustomTypes, resourceInstance, delegate := fakeResourceFetcher.FetchArgsForCall(0)
>>>>>>> 425244de
								Expect(session).To(Equal(resource.Session{
									Metadata: db.ContainerMetadata{
										Type: db.ContainerTypeGet,
									},
								}))
<<<<<<< HEAD
								Expect(eventHandler).To(Equal(image.NewGetEventHandler()))
								Expect(tags).To(Equal(atc.Tags{"worker", "tags"}))
								Expect(actualTeamID).To(Equal(teamID))
=======
								Expect(actualWorker.Name()).To(Equal("some-worker"))
								Expect(containerSpec.ImageSpec).To(Equal(worker.ImageSpec{
									ResourceType: "docker",
								}))
								Expect(containerSpec.TeamID).To(Equal(123))
>>>>>>> 425244de
								Expect(resourceInstance).To(Equal(resource.NewResourceInstance(
									"docker",
									atc.Space("space"),
									atc.Version{"v": "1"},
									atc.Source{"some": "super-secret-sauce"},
									atc.Params{"some": "params"},
									customTypes,
									fakeUsedResourceCache,
									db.NewImageGetContainerOwner(fakeCreatingContainer, teamID),
								)))
								Expect(actualCustomTypes).To(Equal(customTypes))
								Expect(delegate).To(Equal(fakeImageFetchingDelegate))
								expectedLockName := fmt.Sprintf("%x",
									sha256.Sum256([]byte(
										`{"type":"docker","space":"space","version":{"v":"1"},"source":{"some":"super-secret-sauce"},"params":{"some":"params"},"worker_name":"fake-worker-name"}`,
									)),
								)
								Expect(resourceInstance.LockName("fake-worker-name")).To(Equal(expectedLockName))
							})

							Context("when streaming the metadata out fails", func() {
								disaster := errors.New("nope")

								BeforeEach(func() {
									fakeVolume.StreamOutReturns(nil, disaster)
								})

								It("returns the error", func() {
									Expect(fetchErr).To(Equal(disaster))
								})
							})

							Context("when a volume is not returned from the fetch", func() {
								BeforeEach(func() {
									fakeResourceFetcher.FetchReturns(nil, nil)
								})

								It("returns an appropriate error", func() {
									Expect(fetchErr).To(Equal(image.ErrImageGetDidNotProduceVolume))
								})
							})
						})
					})
				})

				Context("when saving the version in the database fails", func() {
					var imageVersionSavingCalamity error
					BeforeEach(func() {
						imageVersionSavingCalamity = errors.New("hang in there bud")
						fakeImageFetchingDelegate.ImageVersionDeterminedReturns(imageVersionSavingCalamity)
					})

					It("returns the error", func() {
						Expect(fetchErr).To(Equal(imageVersionSavingCalamity))
					})

					It("does not construct the 'get' resource", func() {
						Expect(fakeResourceFetcher.FetchCallCount()).To(Equal(0))
					})
				})
			})

			Context("when the default space is not specified", func() {
				Context("when the default space is not returned by the check", func() {
					BeforeEach(func() {
						resourceDefaultSpace = ""
					})

					It("exists with ErrNoSpaceSpecified", func() {
						Expect(fetchErr).To(Equal(image.ErrNoSpaceSpecified))
					})
				})

				Context("when the default space is returned by the check", func() {
					BeforeEach(func() {
						resourceDefaultSpace = "space"
					})

					It("uses the default space and version returned by check", func() {
						// XXX: have find or create resource cache args for call use the default space and version
					})
				})
			})

			Context("when the default space is specified", func() {
				BeforeEach(func() {
					defaultSpace = "space"
				})

				It("uses the default space", func() {
					// XXX: have find or create resource cache args for call use the default space
				})

				Context("when a default space is returned by the check", func() {
					BeforeEach(func() {
						resourceDefaultSpace = "check-space"
					})

					It("uses the default space specified by the user", func() {
						// XXX: have find or create resource cache args for call use the default space "space"
					})
				})
			})

			Context("when check returns no versions", func() {
				BeforeEach(func() {
					resourceDefaultSpace = "space"
					resourceLatestVersions = map[atc.Space]atc.Version{}
				})

				It("exits with ErrImageUnavailable", func() {
					Expect(fetchErr).To(Equal(image.ErrImageUnavailable))
				})

				It("does not attempt to save any versions in the database", func() {
					Expect(fakeImageFetchingDelegate.ImageVersionDeterminedCallCount()).To(Equal(0))
				})
			})

			Context("when check returns an error", func() {
				disaster := errors.New("wah")

				BeforeEach(func() {
					resourceCheckError = disaster
				})

				It("returns the error", func() {
					Expect(fetchErr).To(Equal(disaster))
				})

				It("does not construct the 'get' resource", func() {
					Expect(fakeResourceFetcher.FetchCallCount()).To(Equal(0))
				})
			})
		})

<<<<<<< HEAD
		Context("when initializing the Check resource fails", func() {
			var disaster error
=======
		Context("when creating or finding the Check container fails", func() {
			var (
				disaster error
			)
>>>>>>> 425244de

			BeforeEach(func() {
				disaster = errors.New("wah")
				fakeWorker.FindOrCreateContainerReturns(nil, disaster)
			})

			It("returns the error", func() {
				Expect(fetchErr).To(Equal(disaster))
			})

			It("does not construct the 'get' resource", func() {
				Expect(fakeResourceFetcher.FetchCallCount()).To(Equal(0))
			})
		})
	})

	Context("when a version and space is specified", func() {
		BeforeEach(func() {
			version = atc.Version{"some": "version"}
			defaultSpace = atc.Space("space")
		})

		Context("when saving the version in the database succeeds", func() {
			BeforeEach(func() {
				fakeImageFetchingDelegate.ImageVersionDeterminedReturns(nil)
			})

			Context("when fetching resource fails", func() {
				BeforeEach(func() {
					fakeResourceFetcher.FetchReturns(nil, resource.ErrInterrupted)
				})

				It("returns error", func() {
					Expect(fetchErr).To(Equal(resource.ErrInterrupted))
				})
			})

			Context("when fetching resource succeeds", func() {
				var (
					fakeUsedResourceCache *dbfakes.FakeUsedResourceCache
					fakeVolume            *workerfakes.FakeVolume
				)

				BeforeEach(func() {
					fakeVolume = new(workerfakes.FakeVolume)
					fakeVolume.StreamOutReturns(tgzStreamWith("some-tar-contents"), nil)
					fakeResourceFetcher.FetchReturns(fakeVolume, nil)

					fakeUsedResourceCache = new(dbfakes.FakeUsedResourceCache)
					fakeResourceCacheFactory.FindOrCreateResourceCacheReturns(fakeUsedResourceCache, nil)
				})

				Context("when the resource has a volume", func() {
					var (
						volumePath string
					)

					BeforeEach(func() {
						volumePath = "C:/Documents and Settings/Evan/My Documents"

						fakeVolume.PathReturns(volumePath)

						privileged = true
					})

					It("does not construct a new resource for checking", func() {
						Expect(fakeWorker.FindOrCreateContainerCallCount()).To(BeZero())
						Expect(fakeResourceFactory.NewResourceForContainerCallCount()).To(BeZero())
					})

					It("succeeds", func() {
						Expect(fetchErr).To(BeNil())
					})

					It("returns the image volume", func() {
						Expect(fetchedVolume).To(Equal(fakeVolume))
					})

					It("calls StreamOut on the versioned source with the right metadata path", func() {
						Expect(fakeVolume.StreamOutCallCount()).To(Equal(1))
						Expect(fakeVolume.StreamOutArgsForCall(0)).To(Equal("metadata.json"))
					})

					It("returns a tar stream containing the contents of metadata.json", func() {
						Expect(ioutil.ReadAll(fetchedMetadataReader)).To(Equal([]byte("some-tar-contents")))
					})

					It("has the version on the image", func() {
						Expect(fetchedVersion).To(Equal(atc.Version{"some": "version"}))
					})

					It("saved the image resource version in the database", func() {
						Expect(fakeImageFetchingDelegate.ImageVersionDeterminedCallCount()).To(Equal(1))
						Expect(fakeImageFetchingDelegate.ImageVersionDeterminedArgsForCall(0)).To(Equal(fakeUsedResourceCache))
					})

					It("fetches resource with correct session", func() {
						Expect(fakeResourceFetcher.FetchCallCount()).To(Equal(1))
<<<<<<< HEAD
						_, _, session, eventHandler, tags, actualTeamID, actualCustomTypes, resourceInstance, metadata, delegate := fakeResourceFetcher.FetchArgsForCall(0)
						Expect(metadata).To(Equal(resource.EmptyMetadata{}))
=======
						_, _, session, actualWorker, containerSpec, actualCustomTypes, resourceInstance, delegate := fakeResourceFetcher.FetchArgsForCall(0)
>>>>>>> 425244de
						Expect(session).To(Equal(resource.Session{
							Metadata: db.ContainerMetadata{
								Type: db.ContainerTypeGet,
							},
						}))
<<<<<<< HEAD
						Expect(eventHandler).To(Equal(image.NewGetEventHandler()))
						Expect(tags).To(Equal(atc.Tags{"worker", "tags"}))
						Expect(actualTeamID).To(Equal(teamID))
=======
						Expect(actualWorker.Name()).To(Equal("some-worker"))
						Expect(containerSpec.ImageSpec).To(Equal(worker.ImageSpec{
							ResourceType: "docker",
						}))
						Expect(containerSpec.TeamID).To(Equal(teamID))
>>>>>>> 425244de
						Expect(resourceInstance).To(Equal(resource.NewResourceInstance(
							"docker",
							atc.Space("space"),
							atc.Version{"some": "version"},
							atc.Source{"some": "super-secret-sauce"},
							atc.Params{"some": "params"},
							customTypes,
							fakeUsedResourceCache,
							db.NewImageGetContainerOwner(fakeCreatingContainer, teamID),
						)))
						Expect(actualCustomTypes).To(Equal(customTypes))
						Expect(delegate).To(Equal(fakeImageFetchingDelegate))
					})

					Context("when streaming the metadata out fails", func() {
						disaster := errors.New("nope")

						BeforeEach(func() {
							fakeVolume.StreamOutReturns(nil, disaster)
						})

						It("returns the error", func() {
							Expect(fetchErr).To(Equal(disaster))
						})
					})
				})
			})
		})

		Context("when saving the version in the database fails", func() {
			var imageVersionSavingCalamity error
			BeforeEach(func() {
				imageVersionSavingCalamity = errors.New("hang in there bud")
				fakeImageFetchingDelegate.ImageVersionDeterminedReturns(imageVersionSavingCalamity)
			})

			It("returns the error", func() {
				Expect(fetchErr).To(Equal(imageVersionSavingCalamity))
			})

			It("does not construct the 'get' resource", func() {
				Expect(fakeResourceFetcher.FetchCallCount()).To(Equal(0))
			})
		})
	})
})

func tgzStreamWith(metadata string) io.ReadCloser {
	buffer := gbytes.NewBuffer()

	gzWriter := gzip.NewWriter(buffer)
	tarWriter := tar.NewWriter(gzWriter)

	err := tarWriter.WriteHeader(&tar.Header{
		Name: "metadata.json",
		Mode: 0600,
		Size: int64(len(metadata)),
	})
	Expect(err).NotTo(HaveOccurred())

	_, err = tarWriter.Write([]byte(metadata))
	Expect(err).NotTo(HaveOccurred())

	err = tarWriter.Close()
	Expect(err).NotTo(HaveOccurred())

	err = gzWriter.Close()
	Expect(err).NotTo(HaveOccurred())

	return buffer
}<|MERGE_RESOLUTION|>--- conflicted
+++ resolved
@@ -69,11 +69,6 @@
 	BeforeEach(func() {
 		fakeResourceFactory = new(resourcefakes.FakeResourceFactory)
 		fakeResourceFetcher = new(resourcefakes.FakeFetcher)
-<<<<<<< HEAD
-		fakeResourceFetcherFactory.FetcherForReturns(fakeResourceFetcher)
-=======
-		fakeResourceConfigFactory = new(dbfakes.FakeResourceConfigFactory)
->>>>>>> 425244de
 		fakeCreatingContainer = new(dbfakes.FakeCreatingContainer)
 		fakeCheckResource = new(resourcefakes.FakeResource)
 		fakeCheckResourceType = new(resourcefakes.FakeResource)
@@ -120,7 +115,7 @@
 		})
 
 		fakeResourceCacheFactory = new(dbfakes.FakeResourceCacheFactory)
-		fakeResourceFactory.NewResourceReturns(fakeCheckResource, nil)
+		fakeResourceFactory.NewResourceForContainerReturns(fakeCheckResource, nil)
 
 		version = nil
 		defaultSpace = ""
@@ -134,12 +129,8 @@
 	JustBeforeEach(func() {
 		imageResourceFetcher = image.NewImageResourceFetcherFactory(
 			fakeResourceCacheFactory,
-<<<<<<< HEAD
-=======
-			fakeResourceConfigFactory,
 			fakeResourceFetcher,
 			fakeResourceFactory,
->>>>>>> 425244de
 		).NewImageResourceFetcher(
 			fakeWorker,
 			imageResource,
@@ -176,13 +167,8 @@
 		})
 
 		Context("when initializing the Check resource works", func() {
-<<<<<<< HEAD
-			BeforeEach(func() {
-				fakeResourceFactory.NewResourceReturnsOnCall(0, fakeCheckResource, nil)
-=======
 			var (
-				fakeCheckResource *resourcefakes.FakeResource
-				fakeContainer     *workerfakes.FakeContainer
+				fakeContainer *workerfakes.FakeContainer
 			)
 
 			BeforeEach(func() {
@@ -190,9 +176,7 @@
 				fakeContainer.HandleReturns("some-handle")
 				fakeWorker.FindOrCreateContainerReturnsOnCall(0, fakeContainer, nil)
 
-				fakeCheckResource = new(resourcefakes.FakeResource)
-				fakeResourceFactory.NewResourceForContainerReturnsOnCall(0, fakeCheckResource)
->>>>>>> 425244de
+				fakeResourceFactory.NewResourceForContainerReturnsOnCall(0, fakeCheckResource, nil)
 			})
 
 			Context("when the resource type the resource depends on a custom type", func() {
@@ -228,15 +212,11 @@
 							},
 						})
 
-<<<<<<< HEAD
-						fakeResourceFactory.NewResourceReturnsOnCall(0, fakeCheckResourceType, nil)
-=======
 						fakeCheckResourceType = new(resourcefakes.FakeResource)
 						fakeWorker.FindOrCreateContainerReturns(fakeContainer, nil)
-						fakeResourceFactory.NewResourceForContainerReturnsOnCall(0, fakeCheckResourceType)
->>>>>>> 425244de
-
-						fakeResourceFactory.NewResourceForContainerReturnsOnCall(1, fakeCheckResource)
+						fakeResourceFactory.NewResourceForContainerReturnsOnCall(0, fakeCheckResourceType, nil)
+
+						fakeResourceFactory.NewResourceForContainerReturnsOnCall(1, fakeCheckResource, nil)
 					})
 
 					It("checks for the latest version of the resource type", func() {
@@ -318,7 +298,7 @@
 							Context("calling NewResourceForContainer", func() {
 								BeforeEach(func() {
 									fakeWorker.FindOrCreateContainerReturns(fakeContainer, nil)
-									fakeResourceFactory.NewResourceForContainerReturns(fakeCheckResource)
+									fakeResourceFactory.NewResourceForContainerReturns(fakeCheckResource, nil)
 								})
 
 								It("created the 'check' resource with the correct session, with the currently fetching type removed from the set", func() {
@@ -337,7 +317,8 @@
 									Expect(delegate).To(Equal(fakeImageFetchingDelegate))
 
 									Expect(fakeResourceFactory.NewResourceForContainerCallCount()).To(Equal(1))
-									Expect(fakeResourceFactory.NewResourceForContainerArgsForCall(0).Handle()).To(Equal("some-handle"))
+									_, container := fakeResourceFactory.NewResourceForContainerArgsForCall(0)
+									Expect(container.Handle()).To(Equal("some-handle"))
 								})
 							})
 
@@ -378,7 +359,8 @@
 								Expect(delegate).To(Equal(fakeImageFetchingDelegate))
 
 								Expect(fakeResourceFactory.NewResourceForContainerCallCount()).To(Equal(1))
-								Expect(fakeResourceFactory.NewResourceForContainerArgsForCall(0).Handle()).To(Equal("some-handle"))
+								_, container := fakeResourceFactory.NewResourceForContainerArgsForCall(0)
+								Expect(container.Handle()).To(Equal("some-handle"))
 							})
 
 							It("ran 'check' with the right config", func() {
@@ -395,28 +377,18 @@
 
 							It("fetches resource with correct session", func() {
 								Expect(fakeResourceFetcher.FetchCallCount()).To(Equal(1))
-<<<<<<< HEAD
-								_, _, session, eventHandler, tags, actualTeamID, actualCustomTypes, resourceInstance, metadata, delegate := fakeResourceFetcher.FetchArgsForCall(0)
-								Expect(metadata).To(Equal(resource.EmptyMetadata{}))
-=======
-								_, _, session, actualWorker, containerSpec, actualCustomTypes, resourceInstance, delegate := fakeResourceFetcher.FetchArgsForCall(0)
->>>>>>> 425244de
+								_, _, session, eventHandler, actualWorker, containerSpec, actualCustomTypes, resourceInstance, delegate := fakeResourceFetcher.FetchArgsForCall(0)
 								Expect(session).To(Equal(resource.Session{
 									Metadata: db.ContainerMetadata{
 										Type: db.ContainerTypeGet,
 									},
 								}))
-<<<<<<< HEAD
 								Expect(eventHandler).To(Equal(image.NewGetEventHandler()))
-								Expect(tags).To(Equal(atc.Tags{"worker", "tags"}))
-								Expect(actualTeamID).To(Equal(teamID))
-=======
 								Expect(actualWorker.Name()).To(Equal("some-worker"))
 								Expect(containerSpec.ImageSpec).To(Equal(worker.ImageSpec{
 									ResourceType: "docker",
 								}))
 								Expect(containerSpec.TeamID).To(Equal(123))
->>>>>>> 425244de
 								Expect(resourceInstance).To(Equal(resource.NewResourceInstance(
 									"docker",
 									atc.Space("space"),
@@ -553,15 +525,10 @@
 			})
 		})
 
-<<<<<<< HEAD
-		Context("when initializing the Check resource fails", func() {
-			var disaster error
-=======
 		Context("when creating or finding the Check container fails", func() {
 			var (
 				disaster error
 			)
->>>>>>> 425244de
 
 			BeforeEach(func() {
 				disaster = errors.New("wah")
@@ -660,28 +627,18 @@
 
 					It("fetches resource with correct session", func() {
 						Expect(fakeResourceFetcher.FetchCallCount()).To(Equal(1))
-<<<<<<< HEAD
-						_, _, session, eventHandler, tags, actualTeamID, actualCustomTypes, resourceInstance, metadata, delegate := fakeResourceFetcher.FetchArgsForCall(0)
-						Expect(metadata).To(Equal(resource.EmptyMetadata{}))
-=======
-						_, _, session, actualWorker, containerSpec, actualCustomTypes, resourceInstance, delegate := fakeResourceFetcher.FetchArgsForCall(0)
->>>>>>> 425244de
+						_, _, session, eventHandler, actualWorker, containerSpec, actualCustomTypes, resourceInstance, delegate := fakeResourceFetcher.FetchArgsForCall(0)
 						Expect(session).To(Equal(resource.Session{
 							Metadata: db.ContainerMetadata{
 								Type: db.ContainerTypeGet,
 							},
 						}))
-<<<<<<< HEAD
 						Expect(eventHandler).To(Equal(image.NewGetEventHandler()))
-						Expect(tags).To(Equal(atc.Tags{"worker", "tags"}))
-						Expect(actualTeamID).To(Equal(teamID))
-=======
 						Expect(actualWorker.Name()).To(Equal("some-worker"))
 						Expect(containerSpec.ImageSpec).To(Equal(worker.ImageSpec{
 							ResourceType: "docker",
 						}))
 						Expect(containerSpec.TeamID).To(Equal(teamID))
->>>>>>> 425244de
 						Expect(resourceInstance).To(Equal(resource.NewResourceInstance(
 							"docker",
 							atc.Space("space"),
