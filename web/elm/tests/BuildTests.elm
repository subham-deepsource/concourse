--- conflicted
+++ resolved
@@ -530,38 +530,17 @@
                             , missingInputReasons = Dict.empty
                             }
 
-<<<<<<< HEAD
                         icon =
                             "url(/public/images/ic-not-blocking-check.svg)"
                     in
                     givenBuildStarted
                         >> Tuple.first
-                        >> Build.handleCallback (Effects.BuildPrepFetched <| Ok ( 1, prep ))
+                        >> Build.handleCallback (Callback.BuildPrepFetched <| Ok ( 1, prep ))
                         >> Tuple.first
                         >> Build.view
                         >> Query.fromHtml
                         >> Query.find [ class "prep-status-list" ]
                         >> Expect.all
-=======
-                    icon =
-                        "url(/public/images/ic-not-blocking-check.svg)"
-                in
-                \_ ->
-                    pageLoad
-                        |> Tuple.first
-                        |> fetchStartedBuild
-                        |> Tuple.first
-                        |> fetchHistory
-                        |> Tuple.first
-                        |> fetchJobDetails
-                        |> Tuple.first
-                        |> Build.handleCallback (Callback.BuildPrepFetched <| Ok ( 1, prep ))
-                        |> Tuple.first
-                        |> Build.view
-                        |> Query.fromHtml
-                        |> Query.find [ class "prep-status-list" ]
-                        |> Expect.all
->>>>>>> 721b8c85
                             [ Query.children []
                                 >> Query.each
                                     (Query.has
@@ -584,7 +563,6 @@
                                 , attribute <| Attr.title "not blocking"
                                 ]
                             ]
-<<<<<<< HEAD
                 , test "when pipeline is paused, shows a spinner" <|
                     let
                         prep =
@@ -598,40 +576,12 @@
                     in
                     givenBuildStarted
                         >> Tuple.first
-                        >> Build.handleCallback (Effects.BuildPrepFetched <| Ok ( 1, prep ))
+                        >> Build.handleCallback (Callback.BuildPrepFetched <| Ok ( 1, prep ))
                         >> Tuple.first
                         >> Build.view
                         >> Query.fromHtml
                         >> Query.find [ class "prep-status-list" ]
                         >> Expect.all
-=======
-            , test "when pipeline is paused, shows a spinner" <|
-                let
-                    prep =
-                        { pausedPipeline = BuildPrepStatusBlocking
-                        , pausedJob = BuildPrepStatusNotBlocking
-                        , maxRunningBuilds = BuildPrepStatusNotBlocking
-                        , inputs = Dict.empty
-                        , inputsSatisfied = BuildPrepStatusNotBlocking
-                        , missingInputReasons = Dict.empty
-                        }
-                in
-                \_ ->
-                    pageLoad
-                        |> Tuple.first
-                        |> fetchStartedBuild
-                        |> Tuple.first
-                        |> fetchHistory
-                        |> Tuple.first
-                        |> fetchJobDetails
-                        |> Tuple.first
-                        |> Build.handleCallback (Callback.BuildPrepFetched <| Ok ( 1, prep ))
-                        |> Tuple.first
-                        |> Build.view
-                        |> Query.fromHtml
-                        |> Query.find [ class "prep-status-list" ]
-                        |> Expect.all
->>>>>>> 721b8c85
                             [ Query.children []
                                 >> Query.each
                                     (Query.has
@@ -653,7 +603,6 @@
                                 , attribute <| Attr.title "blocking"
                                 ]
                             ]
-<<<<<<< HEAD
                 ]
             , describe "step header" <|
                 let
@@ -662,7 +611,7 @@
                         givenBuildStarted
                             >> Tuple.first
                             >> Build.handleCallback
-                                (Effects.PlanAndResourcesFetched 307 <|
+                                (Callback.PlanAndResourcesFetched 307 <|
                                     Ok <|
                                         ( { id = "plan"
                                           , step =
@@ -680,7 +629,7 @@
                         givenBuildStarted
                             >> Tuple.first
                             >> Build.handleCallback
-                                (Effects.PlanAndResourcesFetched 307 <|
+                                (Callback.PlanAndResourcesFetched 307 <|
                                     Ok <|
                                         ( { id = "plan"
                                           , step =
@@ -697,7 +646,7 @@
                         givenBuildStarted
                             >> Tuple.first
                             >> Build.handleCallback
-                                (Effects.PlanAndResourcesFetched 307 <|
+                                (Callback.PlanAndResourcesFetched 307 <|
                                     Ok <|
                                         ( { id = "plan"
                                           , step =
@@ -714,7 +663,7 @@
                         givenBuildStarted
                             >> Tuple.first
                             >> Build.handleCallback
-                                (Effects.PlanAndResourcesFetched 307 <|
+                                (Callback.PlanAndResourcesFetched 307 <|
                                     let
                                         version =
                                             Dict.fromList
@@ -798,92 +747,6 @@
                                 , image = "ic-arrow-downward.svg"
                                 }
                                 ++ [ style [ ( "background-size", "14px 14px" ) ] ]
-=======
-            ]
-        , describe "step header" <|
-            let
-                setup : () -> Build.Model
-                setup _ =
-                    pageLoad
-                        |> Tuple.first
-                        |> fetchStartedBuild
-                        |> Tuple.first
-                        |> fetchHistory
-                        |> Tuple.first
-                        |> fetchJobDetails
-                        |> Tuple.first
-                        |> Build.handleCallback
-                            (Callback.PlanAndResourcesFetched <|
-                                Ok <|
-                                    ( { id = "plan"
-                                      , step =
-                                            Concourse.BuildStepGet
-                                                "step"
-                                                Nothing
-                                      }
-                                    , { inputs = [], outputs = [] }
-                                    )
-                            )
-                        |> Tuple.first
-            in
-            [ test "build step header lays out horizontally" <|
-                setup
-                    >> Build.view
-                    >> Query.fromHtml
-                    >> Query.find [ class "header" ]
-                    >> Query.has [ style [ ( "display", "flex" ) ] ]
-            , test "has two children spread apart" <|
-                setup
-                    >> Build.view
-                    >> Query.fromHtml
-                    >> Query.find [ class "header" ]
-                    >> Expect.all
-                        [ Query.has
-                            [ style
-                                [ ( "justify-content", "space-between" ) ]
-                            ]
-                        , Query.children [] >> Query.count (Expect.equal 2)
-                        ]
-            , test "both children lay out horizontally" <|
-                setup
-                    >> Build.view
-                    >> Query.fromHtml
-                    >> Query.find [ class "header" ]
-                    >> Query.children []
-                    >> Query.each
-                        (Query.has [ style [ ( "display", "flex" ) ] ])
-            , test "resource get step shows downward arrow" <|
-                setup
-                    >> Build.view
-                    >> Query.fromHtml
-                    >> Query.has
-                        (iconSelector
-                            { size = "28px"
-                            , image = "ic-arrow-downward.svg"
-                            }
-                            ++ [ style [ ( "background-size", "14px 14px" ) ] ]
-                        )
-            , test "task step shows terminal icon" <|
-                \_ ->
-                    pageLoad
-                        |> Tuple.first
-                        |> fetchStartedBuild
-                        |> Tuple.first
-                        |> fetchHistory
-                        |> Tuple.first
-                        |> fetchJobDetails
-                        |> Tuple.first
-                        |> Build.handleCallback
-                            (Callback.PlanAndResourcesFetched <|
-                                Ok <|
-                                    ( { id = "plan"
-                                      , step =
-                                            Concourse.BuildStepTask
-                                                "step"
-                                      }
-                                    , { inputs = [], outputs = [] }
-                                    )
->>>>>>> 721b8c85
                             )
                 , test "task step shows terminal icon" <|
                     fetchPlanWithTaskStep
@@ -898,37 +761,11 @@
                                         [ ( "background-size", "14px 14px" ) ]
                                    ]
                             )
-<<<<<<< HEAD
                 , test "put step shows upward arrow" <|
                     fetchPlanWithPutStep
                         >> Build.view
                         >> Query.fromHtml
                         >> Query.has
-=======
-            , test "put step shows upward arrow" <|
-                \_ ->
-                    pageLoad
-                        |> Tuple.first
-                        |> fetchStartedBuild
-                        |> Tuple.first
-                        |> fetchHistory
-                        |> Tuple.first
-                        |> fetchJobDetails
-                        |> Tuple.first
-                        |> Build.handleCallback
-                            (Callback.PlanAndResourcesFetched <|
-                                Ok <|
-                                    ( { id = "plan"
-                                      , step = Concourse.BuildStepPut "step"
-                                      }
-                                    , { inputs = [], outputs = [] }
-                                    )
-                            )
-                        |> Tuple.first
-                        |> Build.view
-                        |> Query.fromHtml
-                        |> Query.has
->>>>>>> 721b8c85
                             (iconSelector
                                 { size = "28px"
                                 , image = "ic-arrow-upward.svg"
@@ -937,52 +774,11 @@
                                         [ ( "background-size", "14px 14px" ) ]
                                    ]
                             )
-<<<<<<< HEAD
                 , test "get step on first occurrence shows yellow downward arrow" <|
                     fetchPlanWithGetStepWithFirstOccurrence
                         >> Build.view
                         >> Query.fromHtml
                         >> Query.has
-=======
-            , test "get step on first occurrence shows yellow downward arrow" <|
-                \_ ->
-                    pageLoad
-                        |> Tuple.first
-                        |> fetchStartedBuild
-                        |> Tuple.first
-                        |> fetchHistory
-                        |> Tuple.first
-                        |> fetchJobDetails
-                        |> Tuple.first
-                        |> Build.handleCallback
-                            (Callback.PlanAndResourcesFetched <|
-                                let
-                                    version =
-                                        Dict.fromList
-                                            [ ( "ref", "abc123" ) ]
-                                in
-                                Ok <|
-                                    ( { id = "plan"
-                                      , step =
-                                            Concourse.BuildStepGet
-                                                "step"
-                                                (Just version)
-                                      }
-                                    , { inputs =
-                                            [ { name = "step"
-                                              , version = version
-                                              , firstOccurrence = True
-                                              }
-                                            ]
-                                      , outputs = []
-                                      }
-                                    )
-                            )
-                        |> Tuple.first
-                        |> Build.view
-                        |> Query.fromHtml
-                        |> Query.has
->>>>>>> 721b8c85
                             (iconSelector
                                 { size = "28px"
                                 , image = "ic-arrow-downward-yellow.svg"
@@ -991,7 +787,6 @@
                                         [ ( "background-size", "14px 14px" ) ]
                                    ]
                             )
-<<<<<<< HEAD
                 , test "hovering over a grey down arrow does nothing" <|
                     fetchPlanWithGetStep
                         >> Build.view
@@ -1001,80 +796,6 @@
                                 { size = "28px"
                                 , image = "ic-arrow-downward.svg"
                                 }
-=======
-            , test "successful step has a checkmark at the far right" <|
-                setup
-                    >> Build.update (Msgs.BuildEventsMsg BuildEvents.Opened)
-                    >> Tuple.first
-                    >> Build.update
-                        (Msgs.BuildEventsMsg <|
-                            BuildEvents.Events <|
-                                Ok <|
-                                    Array.fromList
-                                        [ BuildEvents.FinishGet
-                                            { source = "stdout", id = "plan" }
-                                            0
-                                            Dict.empty
-                                            []
-                                        ]
-                        )
-                    >> Tuple.first
-                    >> Build.view
-                    >> Query.fromHtml
-                    >> Query.find [ class "header" ]
-                    >> Query.children []
-                    >> Query.index -1
-                    >> Query.has
-                        (iconSelector
-                            { size = "28px"
-                            , image = "ic-success-check.svg"
-                            }
-                            ++ [ style [ ( "background-size", "14px 14px" ) ] ]
-                        )
-            , test "get step lists resource version on the right" <|
-                setup
-                    >> Build.update (Msgs.BuildEventsMsg BuildEvents.Opened)
-                    >> Tuple.first
-                    >> Build.update
-                        (Msgs.BuildEventsMsg <|
-                            BuildEvents.Events <|
-                                Ok <|
-                                    Array.fromList
-                                        [ BuildEvents.FinishGet
-                                            { source = "stdout", id = "plan" }
-                                            0
-                                            (Dict.fromList [ ( "version", "v3.1.4" ) ])
-                                            []
-                                        ]
-                        )
-                    >> Tuple.first
-                    >> Build.view
-                    >> Query.fromHtml
-                    >> Query.find [ class "header" ]
-                    >> Query.children []
-                    >> Query.index -1
-                    >> Query.has [ text "v3.1.4" ]
-            , test "running step has loading spinner at the right" <|
-                \_ ->
-                    pageLoad
-                        |> Tuple.first
-                        |> fetchStartedBuild
-                        |> Tuple.first
-                        |> fetchHistory
-                        |> Tuple.first
-                        |> fetchJobDetails
-                        |> Tuple.first
-                        |> Build.handleCallback
-                            (Callback.PlanAndResourcesFetched <|
-                                Ok <|
-                                    ( { id = "plan"
-                                      , step =
-                                            Concourse.BuildStepTask
-                                                "step"
-                                      }
-                                    , { inputs = [], outputs = [] }
-                                    )
->>>>>>> 721b8c85
                             )
                         >> Event.simulate Event.mouseEnter
                         >> Event.toResult
