#### <sub><sup><a name="4583" href="#4583">:link:</a></sup></sub> feature

* We've introduced a `components` table in order to better synchronize all the internal processes that run on the web nodes.

This should help reduce the amount of duplicated work (when running more than 1 ATC), and decrease the load on your database.

There is no configuration required to take advantage of these new improvements.

#### <sub><sup><a name="4535" href="#4535">:link:</a></sup></sub> feature, breaking

* The CloudFoundry auth connector, when configured to authorize users based on CF space membership, will now authorize space auditors and space managers in addition to space developers. This is a breaking change as any teams with CF space-based configuration may grant access to users that they wouldn't have before. #4661

#### <sub><sup><a name="4470" href="#4470">:link:</a></sup></sub> feature, breaking

* All API payloads are now gzipped. This should help save bandwidth and make the web UI load faster. #4470

#### <sub><sup><a name="4480" href="#4480">:link:</a></sup></sub> feature

* @ProvoK added support for a `?title=` query parameter on the pipeline/job badge endpoints! Now you can make it say something other than "build". #4480
  ![badge](https://ci.concourse-ci.org/api/v1/teams/main/pipelines/concourse/badge?title=check%20it%20out)

#### <sub><sup><a name="4518" href="#4518">:link:</a></sup></sub> feature

* @evanchaoli added a feature to stop ATC from attempting to renew Vault leases that are not renewable #4518.

#### <sub><sup><a name="4516" href="#4516">:link:</a></sup></sub> feature

* Add 5 minute timeout for baggageclaim destroy calls #4516.

#### <sub><sup><a name="4334" href="#4334">:link:</a></sup></sub> feature

* @aledeganopix4d added a feature sort pipelines alphabetically #4334.

#### <sub><sup><a name="4494" href="#4494">:link:</a></sup></sub> feature

* API endpoints have been changed to use a single transaction per request, so that they become "all or nothing" instead of holding data in memory while waiting for another connection from the pool. This could lead to snowballing and increased memory usage as requests from the web UI (polling every 5 seconds) piled up. #4494

#### <sub><sup><a name="4448-4588" href="#4448-4588">:link:</a></sup></sub> feature

* You can now pin a resource to different version without unpinning it first #4448, #4588.

#### <sub><sup><a name="4507" href="#4507">:link:</a></sup></sub> fix

* @iamjarvo fixed a [bug](444://github.com/concourse/concourse/issues/4472) where `fly builds` would show the wrong duration for cancelled builds #4507.

#### <sub><sup><a name="4590" href="#4590">:link:</a></sup></sub> feature

* @pnsantos updated the Material Design icon library so now the `concourse-ci` icon is available for resources :tada: #4590

#### <sub><sup><a name="4492" href="#4492">:link:</a></sup></sub> fix

* The `fly format-pipeline` now always produces a formatted pipeline, instead of declining to do so when it was already in the expected format. #4492

#### <sub><sup><a name="4666" href="#4666">:link:</a></sup></sub> fix

* Fixed a regression when running `fly sync` it shows warning of parsing Content-Length and progress bar not showing downloading progress. #4666

#### <sub><sup><a name="v570-3600" href="#v570-3600">:link:</a></sup></sub> feature
  
* Concourse now garbage-collects worker containers and volumes that are not tracked in the database. In some niche cases, it is possible for containers and/or volumes to be created on the worker, but the database (via the web) assumes their creation had failed. If this occurs, these untracked containers can pile up on the worker and use resources. #3600 ensures that they get cleaned appropriately.
 
#### <sub><sup><a name="v570-4516" href="#v570-4516">:link:</a></sup></sub> feature
  
* Add 5 minute timeout for baggageclaim destroy calls. #4516
 
#### <sub><sup><a name="v570-4467" href="#v570-4467">:link:</a></sup></sub> feature
  
* Add 5 minute timeout for worker's garden client http calls. This is primarily to address cases such as destroy which may hang indefinitely causing GC to stop occurring. #4467
 
#### <sub><sup><a name="v570-4562" href="#v570-4562">:link:</a></sup></sub> fix
  
* Transition `failed` state containers to `destroying` resulting in them being GC'ed. This ensures that if web's call to garden to create a container times out, the container is subsequently deleted from garden prior to being deleted from the db. This keeps the web's and worker's state consistent. #4562

#### <sub><sup><a name="4536" href="4536">:link:</a></sup></sub> fix

* Previously, if a worker stalled, the atc would still countdown and remove any 'missing' containers. If the worker ever came back it would still have these containers, but we would not longer be tracking them in the database. Even though we're now garbage collecting these unknown containers, we'd rather that be a last resort. So we [fixed it](https://github.com/concourse/concourse/pull/4536).

#### <sub><sup><a name="4606" href="#4606">:link:</a></sup></sub> feature

* @wagdav updated worker heartbeat log level from `debug` to `info` to reduce extraneous log output for operators #4606

#### <sub><sup><a name="4625" href="#4625">:link:</a></sup></sub> fix

* Fixed a [bug](https://github.com/concourse/concourse/issues/4313) where your dashboard search string would end up with `+`s instead of spaces when logging in. #4265

#### <sub><sup><a name="4636" href="#4636">:link:</a></sup></sub> fix

* Fixed a [bug](https://github.com/concourse/concourse/issues/4493) where the job page would show a loading spinner forever when there were no builds (like before the job had ever been run) #4636.

#### <sub><sup><a name="4630" href="#4630">:link:</a></sup></sub> fix

* Fixed a [bug](https://github.com/concourse/concourse/issues/3921) where the tooltip that says 'new version' on a get step on the build page could be hidden underneath the build header #4630.

#### <sub><sup><a name="4637" href="#4637">:link:</a></sup></sub> fix

* Fixed a [bug](https://github.com/concourse/concourse/issues/3942) where log lines on the build page would have all their timestamps off by one. #4637

#### <sub><sup><a name="4668" href="#4668">:link:</a></sup></sub> fix

* @evanchaoli fixed a [bug](https://github.com/concourse/concourse/issues/4656) where secret redaction incorrectly "redacts" empty string resulting in mangled logs. #4668

#### <sub><sup><a name="v570-4421" href="#v570-4421">:link:</a></sup></sub> feature

* We've restyled the resource metadata displayed in a get step on the build page. It should be easier to read and follow, let us know your critiques on the issue. #4421 #4476

#### <sub><sup><a name="v570-git-resource-273" href="#v570-git-resource-273">:link:</a></sup></sub> fix

* @CliffHoogervorst fixed an [issue](https://github.com/concourse/git-resource/issues/275) in the [git resource](http://github.com/concourse/git-resource), where the version order was not correct when using [`paths`](https://github.com/concourse/git-resource#source-configuration) concourse/git-resource#273.

#### <sub><sup><a name="v570-4548" href="#v570-4548">:link:</a></sup></sub> fix

* @evanchaoli fixed an [issue](https://github.com/concourse/concourse/issues/4545), where [`fly workers`](https://concourse-ci.org/administration.html#fly-workers) would show the wrong age for a worker if that worker was under an hour old #4548.

#### <sub><sup><a name="registry-image-67" href="#registry-image-67">:link:</a></sup></sub> fix

* @hbd fixed a [bug](https://github.com/concourse/registry-image-resource/issues/56) in the [`registry-image` resource](https://github.com/concourse/registry-image-resource) where `get` steps would mysteriously give a 404 error concourse/registry-image-resource#67.

#### <sub><sup><a name="registry-image-69" href="#registry-image-69">:link:</a></sup></sub> fix

* Made the [`registry-image` resource](https://github.com/concourse/registry-image-resource) more resilient - requests that get a 429 (Too Many Requests) from Docker Hub will be retried concourse/registry-image-resource#69.

#### <sub><sup><a name="4425" href="4425">:link:</a></sup></sub> fix

* @Provok fixed an [issue](https://github.com/concourse/concourse/issues/4425), that will help resource authors better understand the errors being returned by concourse.

#### <sub><sup><a name="4599" href="4599">:link:</a></sup></sub> fix

* We fixed an [issue](https://github.com/concourse/concourse/issues/4599), introduced in 5.6.0, where checking a resource would fail if the resource and resource type shared the same name.

* This actually seemed to exacerbate [another issue](https://github.com/concourse/concourse/issues/4546), which we also took the time to fix in #4626.

* You gotta spend money to make money.

#### <sub><sup><a name="4026" href="4026">:link:</a></sup></sub> feature

* @evanchaoli added `minimum_succeeded_builds` to the [build log rentention on the job config](https://concourse-ci.org/jobs.html#job-build-log-retention), that will ensure the build reaper keeps around logs for N successful builds, even if your builds are on a killer losing streak.

#### <sub><sup><a name="4139" href="4139">:link:</a></sup></sub> fix

* We [fixed](https://github.com/concourse/concourse/issues/4139) a migration from 5.4.0. It only affected a small number users that had old unused resources left over from the ancient times. This probably isn't you, so don't worry.

* If you ran into this error `<3`s for being a long time concourse user.


#### <sub><sup><a name="4471" href="4471">:link:</a></sup></sub> fix

* @aledeganopix4d [added](https://github.com/concourse/concourse/pull/4471) some lock types that weren't getting emitted as part of our metrics, so that's neat. You might actually see your lock metrics shoot up because of this, don't panic, it's expected.

#### <sub><sup><a name="4655" href="4655">:link:</a></sup></sub> fix

* @evanchaoli fixed a [bug](https://github.com/concourse/concourse/pull/4655) where vault users, that hadn't configured a shared path, would end up searching the top level `prefix` path for secrets.

<<<<<<< HEAD
#### <sub><sup><a name="4684" href="4684">:link:</a></sup></sub> feature

* @anianz added support for Microsoft login via [dex](https://github.com/dexidp/dex/blob/master/Documentation/connectors/microsoft.md)
=======
#### <sub><sup><a name="4683" href="4683">:link:</a></sup></sub> fix

* @evanchaoli fixed yet another [bug](https://github.com/concourse/concourse/pull/4683) where the builds api would return the wrong builds if you gave it a date newer than the most recent build.
>>>>>>> 87555bd4
<|MERGE_RESOLUTION|>--- conflicted
+++ resolved
@@ -150,12 +150,10 @@
 
 * @evanchaoli fixed a [bug](https://github.com/concourse/concourse/pull/4655) where vault users, that hadn't configured a shared path, would end up searching the top level `prefix` path for secrets.
 
-<<<<<<< HEAD
 #### <sub><sup><a name="4684" href="4684">:link:</a></sup></sub> feature
 
 * @anianz added support for Microsoft login via [dex](https://github.com/dexidp/dex/blob/master/Documentation/connectors/microsoft.md)
-=======
+
 #### <sub><sup><a name="4683" href="4683">:link:</a></sup></sub> fix
 
-* @evanchaoli fixed yet another [bug](https://github.com/concourse/concourse/pull/4683) where the builds api would return the wrong builds if you gave it a date newer than the most recent build.
->>>>>>> 87555bd4
+* @evanchaoli fixed yet another [bug](https://github.com/concourse/concourse/pull/4683) where the builds api would return the wrong builds if you gave it a date newer than the most recent build.