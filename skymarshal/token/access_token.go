package token

import (
	"bytes"
	"crypto/rand"
	"encoding/base64"
	"encoding/binary"
	"encoding/json"
	"errors"
	"github.com/concourse/concourse/atc"
	"io"
	"net/http"
	"net/http/httptest"
	"time"

	"code.cloudfoundry.org/lager"
	"github.com/concourse/concourse/atc/db"
	"gopkg.in/square/go-jose.v2/jwt"
)

//go:generate counterfeiter . Generator

type Generator interface {
	GenerateAccessToken(claims db.Claims) (string, error)
}

//go:generate counterfeiter . Parser

type Parser interface {
	ParseExpiry(raw string) (time.Time, error)
}

//go:generate counterfeiter . ClaimsParser

type ClaimsParser interface {
	ParseClaims(idToken string) (db.Claims, error)
}

func StoreAccessToken(
	logger lager.Logger,
	handler http.Handler,
	generator Generator,
	claimsParser ClaimsParser,
	accessTokenFactory db.AccessTokenFactory,
	userFactory db.UserFactory,
	displayUserIdGenerator atc.DisplayUserIdGenerator,
) http.Handler {
	return http.HandlerFunc(func(w http.ResponseWriter, r *http.Request) {
		if r.URL.Path != "/sky/issuer/token" {
			handler.ServeHTTP(w, r)
			return
		}
		logger := logger.Session("token-request")
		logger.Debug("start")
		defer logger.Debug("end")

		rec := httptest.NewRecorder()
		handler.ServeHTTP(rec, r)

		var body io.Reader
		defer func() {
			copyResponseHeaders(w, rec.Result())
			if body != nil {
				io.Copy(w, body)
			}
		}()
		if rec.Code < 200 || rec.Code > 299 {
			body = rec.Body
			return
		}
		var resp struct {
			AccessToken  string `json:"access_token"`
			TokenType    string `json:"token_type"`
			ExpiresIn    int    `json:"expires_in"`
			RefreshToken string `json:"refresh_token,omitempty"`
			IDToken      string `json:"id_token"`
		}
		err := json.Unmarshal(rec.Body.Bytes(), &resp)
		if err != nil {
			logger.Error("unmarshal-response-from-dex", err)
			w.WriteHeader(http.StatusInternalServerError)
			return
		}
		claims, err := claimsParser.ParseClaims(resp.IDToken)
		if err != nil {
			logger.Error("parse-id-token", err)
			w.WriteHeader(http.StatusInternalServerError)
			return
		}
		resp.AccessToken, err = generator.GenerateAccessToken(claims)
		if err != nil {
			logger.Error("generate-access-token", err)
			w.WriteHeader(http.StatusInternalServerError)
			return
		}
		err = accessTokenFactory.CreateAccessToken(resp.AccessToken, claims)
		if err != nil {
			logger.Error("create-access-token-in-db", err)
			w.WriteHeader(http.StatusInternalServerError)
			return
		}
<<<<<<< HEAD
		username := displayUserIdGenerator.DisplayUserId(
			claims.Connector,
			claims.UserID,
			claims.Username,
			claims.PreferredUsername,
			claims.Email,
		)
=======
		username := claims.Username
		if claims.PreferredUsername != "" {
			username = claims.PreferredUsername
		}
>>>>>>> c1f2fff8
		err = userFactory.CreateOrUpdateUser(username, claims.Connector, claims.Subject)
		if err != nil {
			logger.Error("create-or-update-user", err)
			w.WriteHeader(http.StatusInternalServerError)
			return
		}
		newResp, err := json.Marshal(resp)
		if err != nil {
			logger.Error("marshal-new-response", err)
			w.WriteHeader(http.StatusInternalServerError)
			return
		}
		body = bytes.NewReader(newResp)
	})
}

func copyResponseHeaders(w http.ResponseWriter, res *http.Response) {
	for k, v := range res.Header {
		k = http.CanonicalHeaderKey(k)
		if k != "Content-Length" {
			w.Header()[k] = v
		}
	}
	w.WriteHeader(res.StatusCode)
}

func NewClaimsParser() ClaimsParser {
	return claimsParserNoVerify{}
}

type claimsParserNoVerify struct {
}

func (claimsParserNoVerify) ParseClaims(idToken string) (db.Claims, error) {
	token, err := jwt.ParseSigned(idToken)
	if err != nil {
		return db.Claims{}, err
	}

	var claims db.Claims
	err = token.UnsafeClaimsWithoutVerification(&claims)
	if err != nil {
		return db.Claims{}, err
	}
	return claims, nil
}

type Factory struct {
}

// GenerateAccessToken generates a token with 20 bytes of entropy with the
// unix timestamp appended.
func (Factory) GenerateAccessToken(claims db.Claims) (string, error) {
	b := [28]byte{}
	_, err := rand.Read(b[:20])
	if err != nil {
		return "", err
	}
	if claims.Expiry == nil {
		return "", errors.New("missing 'exp' claim")
	}
	binary.LittleEndian.PutUint64(b[20:], uint64(*claims.Expiry))
	return base64.RawStdEncoding.EncodeToString(b[:]), nil
}

func (Factory) ParseExpiry(accessToken string) (time.Time, error) {
	raw, err := base64.RawStdEncoding.DecodeString(accessToken)
	if err != nil {
		return time.Time{}, err
	}
	if len(raw) != 28 {
		return time.Time{}, errors.New("invalid access token length")
	}
	expiry := jwt.NumericDate(binary.LittleEndian.Uint64(raw[20:]))
	return expiry.Time(), nil
}<|MERGE_RESOLUTION|>--- conflicted
+++ resolved
@@ -7,11 +7,12 @@
 	"encoding/binary"
 	"encoding/json"
 	"errors"
-	"github.com/concourse/concourse/atc"
 	"io"
 	"net/http"
 	"net/http/httptest"
 	"time"
+
+	"github.com/concourse/concourse/atc"
 
 	"code.cloudfoundry.org/lager"
 	"github.com/concourse/concourse/atc/db"
@@ -99,7 +100,6 @@
 			w.WriteHeader(http.StatusInternalServerError)
 			return
 		}
-<<<<<<< HEAD
 		username := displayUserIdGenerator.DisplayUserId(
 			claims.Connector,
 			claims.UserID,
@@ -107,12 +107,6 @@
 			claims.PreferredUsername,
 			claims.Email,
 		)
-=======
-		username := claims.Username
-		if claims.PreferredUsername != "" {
-			username = claims.PreferredUsername
-		}
->>>>>>> c1f2fff8
 		err = userFactory.CreateOrUpdateUser(username, claims.Connector, claims.Subject)
 		if err != nil {
 			logger.Error("create-or-update-user", err)
