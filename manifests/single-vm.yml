---
name: concourse

releases:
- name: concourse
  version: latest
- name: garden-runc
  version: latest
- name: postgres
  version: latest

instance_groups:
- name: concourse
  instances: 1
  azs: [z1]
  networks:
<<<<<<< HEAD
  - name: default
=======
  - name: ((network_name))
>>>>>>> 9bef398d
    static_ips: [&web-ip ((web_ip))]
  azs: [z1]
  persistent_disk: 10240
<<<<<<< HEAD
  vm_type: small
=======
  vm_type: ((vm_type))
>>>>>>> 9bef398d
  stemcell: trusty
  jobs:
  - release: concourse
    name: atc
    properties:
      log_level: debug

      external_url: http://((web_ip)):8080

      postgresql:
        database: atc
        role:
          name: atc
          password: ((postgres_password))

      no_really_i_dont_want_any_auth: true

      token_signing_key: ((token_signing_key))

  - release: concourse
    name: tsa
    properties:
      log_level: debug
      token_signing_key: ((token_signing_key))
      tsa_host_key: ((tsa_host_key))
      worker_key: ((worker_key))

  - release: postgres
    name: postgres
    properties:
      databases:
        port: 5432
        databases:
        - name: atc
        roles:
        - name: atc
          password: ((postgres_password))

  - release: concourse
    name: groundcrew
    properties:
      drain_timeout: 10m
      tsa_host_key: ((tsa_host_key))
      worker_key: ((worker_key))

  - release: concourse
    name: baggageclaim
    properties:
      log_level: debug

  - release: garden-runc
    name: garden
    properties:
      garden:
        listen_network: tcp
        listen_address: 0.0.0.0:7777
        allow_host_access: true

variables:
- name: postgres_password
  type: password
- name: token_signing_key
  type: rsa
- name: tsa_host_key
  type: ssh
- name: worker_key
  type: ssh

stemcells:
- alias: trusty
  os: ubuntu-trusty
  version: latest

update:
  canaries: 1
  max_in_flight: 3
  serial: false
  canary_watch_time: 1000-60000
  update_watch_time: 1000-60000<|MERGE_RESOLUTION|>--- conflicted
+++ resolved
@@ -14,19 +14,11 @@
   instances: 1
   azs: [z1]
   networks:
-<<<<<<< HEAD
-  - name: default
-=======
   - name: ((network_name))
->>>>>>> 9bef398d
     static_ips: [&web-ip ((web_ip))]
   azs: [z1]
   persistent_disk: 10240
-<<<<<<< HEAD
-  vm_type: small
-=======
   vm_type: ((vm_type))
->>>>>>> 9bef398d
   stemcell: trusty
   jobs:
   - release: concourse
