package pipelines_test

import (
	"fmt"

	"github.com/concourse/testflight/gitserver"
	. "github.com/onsi/ginkgo"
	. "github.com/onsi/gomega"
	"github.com/onsi/gomega/gbytes"
	"github.com/onsi/gomega/gexec"
)

var _ = Describe("Configuring a resource type in a pipeline config", func() {
	var originGitServer *gitserver.Server

	BeforeEach(func() {
		originGitServer = gitserver.Start(client)
		originGitServer.CommitResource()
		originGitServer.CommitFileToBranch("initial", "initial", "trigger")
	})

	AfterEach(func() {
		originGitServer.Stop()
	})

	Context("with custom resource types", func() {
		BeforeEach(func() {
			flyHelper.ConfigurePipeline(
				pipelineName,
				"-c", "fixtures/resource-types.yml",
				"-v", "origin-git-server="+originGitServer.URI(),
				"-y", "privileged=true",
			)
		})

		It("can use custom resource types for 'get', 'put', and task 'image_resource's", func() {
			watch := flyHelper.Watch(pipelineName, "resource-getter")
			<-watch.Exited
			Expect(watch.ExitCode()).To(Equal(0))

			watch = flyHelper.Watch(pipelineName, "resource-putter")
			Expect(watch).To(gbytes.Say("pushing using custom resource"))
			Expect(watch).To(gbytes.Say("some-output/some-file"))

			watch = flyHelper.Watch(pipelineName, "resource-imgur")
			Expect(watch).To(gbytes.Say("fetched from custom resource"))
			Expect(watch).To(gbytes.Say("SOME_ENV=yep"))
		})

		It("can check for resources using a custom type", func() {
			checkResource := flyHelper.CheckResource("-r", fmt.Sprintf("%s/my-resource", pipelineName))
			<-checkResource.Exited
			Expect(checkResource.ExitCode()).To(Equal(0))
			Expect(checkResource).To(gbytes.Say("checked 'my-resource'"))
		})

		It("should be able to run privileged operations in 'check', 'get' and 'put' steps", func() {
			watch := flyHelper.TriggerJob(pipelineName, "failing-task")
			<-watch.Exited
			// time.Sleep(time.Hour)
			By("hijacking into get container for my-resource")
			hijackS, stdin := flyHelper.HijackInteractive(
				"-j", pipelineName+"/failing-task",
				"-s", "my-resource",
				"--", "sh", "-c",
				"mkdir tmp && mount -o size=50m -t tmpfs swap tmp && exit $?")
			Eventually(hijackS).Should(gbytes.Say("[1-9]*: build #1, step: my-resource, type: get"))
			fmt.Fprintln(stdin, "1")
			Eventually(hijackS).Should(gexec.Exit(0))

			By("hijacking into put container for my-resource")
			hijackS, stdin = flyHelper.HijackInteractive(
				"-j", pipelineName+"/failing-task",
				"-s", "my-resource",
				"--", "sh", "-c",
				"mkdir tmp && mount -o size=50m -t tmpfs swap tmp")
			Eventually(hijackS).Should(gbytes.Say("[1-9]*: build #1, step: my-resource, type: put"))
			fmt.Fprintln(stdin, "3")
			fmt.Fprintln(stdin, "2")
			Eventually(hijackS).Should(gexec.Exit(0))

			By("hijacking into check container for my-resource")
			hijackS = flyHelper.Hijack(
				"-c", pipelineName+"/my-resource",
				"--", "sh", "-c",
				"mkdir tmp && mount -o size=50m -t tmpfs swap tmp")
			Eventually(hijackS).Should(gexec.Exit(0))
		})

		Context("when the custom resource type is not privileged", func() {
			BeforeEach(func() {
				flyHelper.ConfigurePipeline(
					pipelineName,
					"-c", "fixtures/resource-types.yml",
					"-v", "origin-git-server="+originGitServer.URI(),
					"-y", "privileged=false",
				)
			})

			It("should fail running privileged operations in containers", func() {
				watch := flyHelper.TriggerJob(pipelineName, "failing-task")
				<-watch.Exited
				By("hijacking into get container for my-resource")
				hijackS, stdin := flyHelper.HijackInteractive(
					"-j", pipelineName+"/failing-task",
					"-s", "my-resource",
					"--", "sh", "-c",
					"mkdir tmp && mount -o size=50m -t tmpfs swap tmp")
				Eventually(hijackS).Should(gbytes.Say("[1-9]*: build #1, step: my-resource, type: get"))
				fmt.Fprintln(stdin, "1")
				Eventually(hijackS).Should(gexec.Exit(1))

				By("hijacking into put container for my-resource")
				hijackS, stdin = flyHelper.HijackInteractive(
					"-j", pipelineName+"/failing-task",
					"-s", "my-resource",
					"--", "sh", "-c",
					"mkdir tmp && mount -o size=50m -t tmpfs swap tmp")
				Eventually(hijackS).Should(gbytes.Say("[1-9]*: build #1, step: my-resource, type: put"))
				fmt.Fprintln(stdin, "3")
				fmt.Fprintln(stdin, "2")
				Eventually(hijackS).Should(gexec.Exit(1))

				By("hijacking into check container for my-resource")
				hijackS = flyHelper.Hijack(
					"-c", pipelineName+"/my-resource",
					"--", "sh", "-c",
					"mkdir tmp && mount -o size=50m -t tmpfs swap tmp")
				Eventually(hijackS).Should(gexec.Exit(1))
			})
		})
	})

	Context("with custom resource types that have params", func() {
		BeforeEach(func() {
			flyHelper.ConfigurePipeline(
				pipelineName,
				"-c", "fixtures/resource-types-with-params.yml",
				"-v", "origin-git-server="+originGitServer.URI(),
<<<<<<< HEAD
				"-y", "privileged=true",
			)
		})

		It("can use custom resource types for 'get', 'put', and task 'image_resource's", func() {
			watch := flyHelper.Watch(pipelineName, "resource-getter")
			<-watch.Exited
			Expect(watch.ExitCode()).To(Equal(0))

			watch = flyHelper.Watch(pipelineName, "resource-putter")
			Expect(watch).To(gbytes.Say("pushing using custom resource"))
			Expect(watch).To(gbytes.Say("some-output/some-file"))

			watch = flyHelper.Watch(pipelineName, "resource-imgur")
			Expect(watch).To(gbytes.Say("fetched from custom resource"))
			Expect(watch).To(gbytes.Say("SOME_ENV=yep"))
		})

		It("should be able to run privileged operations in 'check', 'get' and 'put' steps", func() {
			watch := flyHelper.TriggerJob(pipelineName, "failing-task")
			<-watch.Exited
			// time.Sleep(time.Hour)
			By("hijacking into get container for my-resource")
			hijackS, stdin := flyHelper.HijackInteractive(
				"-j", pipelineName+"/failing-task",
				"-s", "my-resource",
				"--", "sh", "-c",
				"mkdir tmp && mount -o size=50m -t tmpfs swap tmp && exit $?")
			Eventually(hijackS).Should(gbytes.Say("[1-9]*: build #1, step: my-resource, type: get"))
			fmt.Fprintln(stdin, "1")
			Eventually(hijackS).Should(gexec.Exit(0))

			By("hijacking into put container for my-resource")
			hijackS, stdin = flyHelper.HijackInteractive(
				"-j", pipelineName+"/failing-task",
				"-s", "my-resource",
				"--", "sh", "-c",
				"mkdir tmp && mount -o size=50m -t tmpfs swap tmp")
			Eventually(hijackS).Should(gbytes.Say("[1-9]*: build #1, step: my-resource, type: put"))
			fmt.Fprintln(stdin, "3")
			fmt.Fprintln(stdin, "2")
			Eventually(hijackS).Should(gexec.Exit(0))

			By("hijacking into check container for my-resource")
			hijackS = flyHelper.Hijack(
				"-c", pipelineName+"/my-resource",
				"--", "sh", "-c",
				"mkdir tmp && mount -o size=50m -t tmpfs swap tmp")
			Eventually(hijackS).Should(gexec.Exit(0))
		})

		Context("when the custom resource type is not privileged", func() {
			BeforeEach(func() {
				flyHelper.ConfigurePipeline(
					pipelineName,
					"-c", "fixtures/resource-types.yml",
					"-v", "origin-git-server="+originGitServer.URI(),
					"-y", "privileged=false",
				)
			})

			It("should fail running privileged operations in containers", func() {
				watch := flyHelper.TriggerJob(pipelineName, "failing-task")
				<-watch.Exited
				By("hijacking into get container for my-resource")
				hijackS, stdin := flyHelper.HijackInteractive(
					"-j", pipelineName+"/failing-task",
					"-s", "my-resource",
					"--", "sh", "-c",
					"mkdir tmp && mount -o size=50m -t tmpfs swap tmp")
				Eventually(hijackS).Should(gbytes.Say("[1-9]*: build #1, step: my-resource, type: get"))
				fmt.Fprintln(stdin, "1")
				Eventually(hijackS).Should(gexec.Exit(1))

				By("hijacking into put container for my-resource")
				hijackS, stdin = flyHelper.HijackInteractive(
					"-j", pipelineName+"/failing-task",
					"-s", "my-resource",
					"--", "sh", "-c",
					"mkdir tmp && mount -o size=50m -t tmpfs swap tmp")
				Eventually(hijackS).Should(gbytes.Say("[1-9]*: build #1, step: my-resource, type: put"))
				fmt.Fprintln(stdin, "3")
				fmt.Fprintln(stdin, "2")
				Eventually(hijackS).Should(gexec.Exit(1))

				By("hijacking into check container for my-resource")
				hijackS = flyHelper.Hijack(
					"-c", pipelineName+"/my-resource",
					"--", "sh", "-c",
					"mkdir tmp && mount -o size=50m -t tmpfs swap tmp")
				Eventually(hijackS).Should(gexec.Exit(1))
			})
=======
				"-v", "s3_bucket=jghiloni-psrtest",
				"-v", "s3_regexp=semver-resource-(.*).tar.gz",
				"-v", "s3_region=us-east-2",
				"-y", "privileged=false",
			)
		})

		It("can use a custom resource with parameters", func() {
			watch := flyHelper.TriggerJob(pipelineName, "resource-test")
			<-watch.Exited
			Expect(watch.ExitCode()).To(Equal(0))
>>>>>>> 7de75ae0
		})
	})

	Context("when resource type named as base resource type", func() {
		BeforeEach(func() {
			flyHelper.ConfigurePipeline(
				pipelineName,
				"-c", "fixtures/resource-type-named-as-base-type.yml",
				"-v", "origin-git-server="+originGitServer.URI(),
			)
		})

		It("can use custom resource type named as base resource type", func() {
			watch := flyHelper.Watch(pipelineName, "resource-getter")
			<-watch.Exited
			Expect(watch.ExitCode()).To(Equal(0))
		})
	})
})<|MERGE_RESOLUTION|>--- conflicted
+++ resolved
@@ -137,100 +137,6 @@
 				pipelineName,
 				"-c", "fixtures/resource-types-with-params.yml",
 				"-v", "origin-git-server="+originGitServer.URI(),
-<<<<<<< HEAD
-				"-y", "privileged=true",
-			)
-		})
-
-		It("can use custom resource types for 'get', 'put', and task 'image_resource's", func() {
-			watch := flyHelper.Watch(pipelineName, "resource-getter")
-			<-watch.Exited
-			Expect(watch.ExitCode()).To(Equal(0))
-
-			watch = flyHelper.Watch(pipelineName, "resource-putter")
-			Expect(watch).To(gbytes.Say("pushing using custom resource"))
-			Expect(watch).To(gbytes.Say("some-output/some-file"))
-
-			watch = flyHelper.Watch(pipelineName, "resource-imgur")
-			Expect(watch).To(gbytes.Say("fetched from custom resource"))
-			Expect(watch).To(gbytes.Say("SOME_ENV=yep"))
-		})
-
-		It("should be able to run privileged operations in 'check', 'get' and 'put' steps", func() {
-			watch := flyHelper.TriggerJob(pipelineName, "failing-task")
-			<-watch.Exited
-			// time.Sleep(time.Hour)
-			By("hijacking into get container for my-resource")
-			hijackS, stdin := flyHelper.HijackInteractive(
-				"-j", pipelineName+"/failing-task",
-				"-s", "my-resource",
-				"--", "sh", "-c",
-				"mkdir tmp && mount -o size=50m -t tmpfs swap tmp && exit $?")
-			Eventually(hijackS).Should(gbytes.Say("[1-9]*: build #1, step: my-resource, type: get"))
-			fmt.Fprintln(stdin, "1")
-			Eventually(hijackS).Should(gexec.Exit(0))
-
-			By("hijacking into put container for my-resource")
-			hijackS, stdin = flyHelper.HijackInteractive(
-				"-j", pipelineName+"/failing-task",
-				"-s", "my-resource",
-				"--", "sh", "-c",
-				"mkdir tmp && mount -o size=50m -t tmpfs swap tmp")
-			Eventually(hijackS).Should(gbytes.Say("[1-9]*: build #1, step: my-resource, type: put"))
-			fmt.Fprintln(stdin, "3")
-			fmt.Fprintln(stdin, "2")
-			Eventually(hijackS).Should(gexec.Exit(0))
-
-			By("hijacking into check container for my-resource")
-			hijackS = flyHelper.Hijack(
-				"-c", pipelineName+"/my-resource",
-				"--", "sh", "-c",
-				"mkdir tmp && mount -o size=50m -t tmpfs swap tmp")
-			Eventually(hijackS).Should(gexec.Exit(0))
-		})
-
-		Context("when the custom resource type is not privileged", func() {
-			BeforeEach(func() {
-				flyHelper.ConfigurePipeline(
-					pipelineName,
-					"-c", "fixtures/resource-types.yml",
-					"-v", "origin-git-server="+originGitServer.URI(),
-					"-y", "privileged=false",
-				)
-			})
-
-			It("should fail running privileged operations in containers", func() {
-				watch := flyHelper.TriggerJob(pipelineName, "failing-task")
-				<-watch.Exited
-				By("hijacking into get container for my-resource")
-				hijackS, stdin := flyHelper.HijackInteractive(
-					"-j", pipelineName+"/failing-task",
-					"-s", "my-resource",
-					"--", "sh", "-c",
-					"mkdir tmp && mount -o size=50m -t tmpfs swap tmp")
-				Eventually(hijackS).Should(gbytes.Say("[1-9]*: build #1, step: my-resource, type: get"))
-				fmt.Fprintln(stdin, "1")
-				Eventually(hijackS).Should(gexec.Exit(1))
-
-				By("hijacking into put container for my-resource")
-				hijackS, stdin = flyHelper.HijackInteractive(
-					"-j", pipelineName+"/failing-task",
-					"-s", "my-resource",
-					"--", "sh", "-c",
-					"mkdir tmp && mount -o size=50m -t tmpfs swap tmp")
-				Eventually(hijackS).Should(gbytes.Say("[1-9]*: build #1, step: my-resource, type: put"))
-				fmt.Fprintln(stdin, "3")
-				fmt.Fprintln(stdin, "2")
-				Eventually(hijackS).Should(gexec.Exit(1))
-
-				By("hijacking into check container for my-resource")
-				hijackS = flyHelper.Hijack(
-					"-c", pipelineName+"/my-resource",
-					"--", "sh", "-c",
-					"mkdir tmp && mount -o size=50m -t tmpfs swap tmp")
-				Eventually(hijackS).Should(gexec.Exit(1))
-			})
-=======
 				"-v", "s3_bucket=jghiloni-psrtest",
 				"-v", "s3_regexp=semver-resource-(.*).tar.gz",
 				"-v", "s3_region=us-east-2",
@@ -242,7 +148,6 @@
 			watch := flyHelper.TriggerJob(pipelineName, "resource-test")
 			<-watch.Exited
 			Expect(watch.ExitCode()).To(Equal(0))
->>>>>>> 7de75ae0
 		})
 	})
 
